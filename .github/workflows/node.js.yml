# This workflow will do a clean install of node dependencies, build the source code and run tests across different versions of node
# For more information see: https://help.github.com/actions/language-and-framework-guides/using-nodejs-with-github-actions

name: Build CI

on:
  pull_request:
    branches: [ master ]

jobs:
  build:

    runs-on: ubuntu-latest

    # select all the node versions you want to test
    strategy:
      matrix:
        node-version: [10.x, 12.x, 14.x]

    steps:
      # create node_modules cache
    - name: Get yarn cache directory path
      # set cache dir path as a var
      id: yarn-cache-dir-path
      run: echo "::set-output name=dir::$(yarn cache dir)"
      # setup cache
    - uses: actions/cache@v2
      id: yarn-cache # use this to check for `cache-hit` (`steps.yarn-cache.outputs.cache-hit != 'true'`)
      with:
        path: ${{ steps.yarn-cache-dir-path.outputs.dir }}
        key: ${{ runner.os }}-yarn-${{ hashFiles('**/yarn.lock') }}
        restore-keys: |
          ${{ runner.os }}-yarn-
    # setup tests for node versions
    - uses: actions/checkout@v2
    - uses: webfactory/ssh-agent@v0.4.1
      with:
        ssh-private-key: ${{ secrets.SSH_PRIVATE_KEY }}
    - name: Use Node.js ${{ matrix.node-version }}
      uses: actions/setup-node@v1
      with:
        node-version: ${{ matrix.node-version }}
    - run: yarn install
    - run: node build
    # - run: yarn test
<<<<<<< HEAD
    - run: yarn doc
=======

>>>>>>> 98d6fcd2
    # Archive build
    - name: Archive code coverage results
      uses: actions/upload-artifact@v2
      with:
        name: build
        path: docs<|MERGE_RESOLUTION|>--- conflicted
+++ resolved
@@ -43,11 +43,8 @@
     - run: yarn install
     - run: node build
     # - run: yarn test
-<<<<<<< HEAD
     - run: yarn doc
-=======
 
->>>>>>> 98d6fcd2
     # Archive build
     - name: Archive code coverage results
       uses: actions/upload-artifact@v2
