--- conflicted
+++ resolved
@@ -1,8 +1,8 @@
 import type {UnversionedObjectResult, WriteStorageApi} from 'one.core/lib/storage';
 import type {SHA256Hash, SHA256IdHash} from 'one.core/lib/util/type-checks';
-import type {ChannelEntry} from '../lib/recipes/ChannelRecipes';
+import type {ChannelEntry} from '../src/recipes/ChannelRecipes';
 import type {Person} from 'one.core/lib/recipes';
-import type {CreationTime} from '../lib/recipes/MetaRecipes';
+import type {CreationTime} from '../src/recipes/MetaRecipes';
 
 /**
  * Creates a new channel version by rebuilding the channel.
@@ -14,21 +14,12 @@
  *            the same list of channel entries. It is okay that it then just returns the new head instead
  *            of running the plan again, because the chain it is supposed to build already exists.
  *
-<<<<<<< HEAD
  * @param {WriteStorageApi} WriteStorage
  * @param {string} channelId
  * @param {SHA256IdHash<Person>} channelOwner
  * @param {SHA256Hash<ChannelEntry>} oldHead - The old head that the new elements will be based on
  * @param {SHA256Hash<CreationTime>[]} newElementsReversed - the new elements, but in reversed order
  * @returns {Promise<UnversionedObjectResult<ChannelEntry>>}
-=======
- * @param WriteStorage
- * @param channelId
- * @param channelOwner
- * @param oldHead - The old head that the new elements will be based on
- * @param newElementsReversed - the new elements, but in reversed order
- * @returns
->>>>>>> 0a8913e9
  */
 export async function createObjects(
     WriteStorage: WriteStorageApi,
