--- conflicted
+++ resolved
@@ -4,11 +4,8 @@
 import MatchingRecipes from './MatchingRecipes';
 import WbcRecipes from './WbcDiffRecipes';
 import ECGRecipes from './ECGRecipes';
-<<<<<<< HEAD
+import BloodGlucoseRecipes from './BloodGlucoseRecipes';
 import PersistentFileSystemRecipes from './PersistentFileSystemRecipes';
-=======
-import BloodGlucoseRecipes from './BloodGlucoseRecipes';
->>>>>>> c659b656
 import AudioExerciseRecipes from './AudioExerciseRecipes';
 
 const RecipesExperimental: Recipe[] = [
@@ -17,11 +14,8 @@
     ...MatchingRecipes,
     ...WbcRecipes,
     ...ECGRecipes,
-<<<<<<< HEAD
+    ...BloodGlucoseRecipes,
     ...PersistentFileSystemRecipes,
-=======
-    ...BloodGlucoseRecipes,
->>>>>>> c659b656
     ...AudioExerciseRecipes
 ];
 
