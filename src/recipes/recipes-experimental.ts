import type {Recipe} from '@refinio/one.core/lib/recipes';
import BodyTemperatureRecipes from './BodyTemperatureRecipe';
import BlobRecipes from './BlobRecipes';
import MatchingRecipes from './MatchingRecipes';
import WbcRecipes from './WbcDiffRecipes';
import ECGRecipes from './ECGRecipes';
import BloodGlucoseRecipes from './BloodGlucoseRecipes';
import PersistentFileSystemRecipes from './PersistentFileSystemRecipes';
import AudioExerciseRecipes from './AudioExerciseRecipes';
import LeuteRecipes from './Leute/recipes';
import CertificateRecipes from './CertificateRecipes';
import SignatureRecipes from './SignatureRecipes';
import MetaObjectMapRecipes from './MetaObjectMapRecipes';
import ChatRecipes from './ChatRecipes';
import ConsentRecipes from './ConsentRecipes';
import IoMRequestRecipes from './IoM/IoMRequest';
import IoMRequestsRegistryRecipes from './IoM/IoMRequestsRegistry';

const RecipesExperimental: Recipe[] = [
    ...BodyTemperatureRecipes,
    ...BlobRecipes,
    ...MatchingRecipes,
    ...WbcRecipes,
    ...ECGRecipes,
    ...BloodGlucoseRecipes,
<<<<<<< HEAD
    ...PersistentFileSystemRecipes,
    ...AudioExerciseRecipes
=======
    ...AudioExerciseRecipes,
    ...CertificateRecipes,
    ...ChatRecipes,
    ...LeuteRecipes,
    ...SignatureRecipes,
    ...MetaObjectMapRecipes,
    ...ConsentRecipes,
    ...IoMRequestRecipes,
    ...IoMRequestsRegistryRecipes
>>>>>>> c2debdc1
];

export default RecipesExperimental;<|MERGE_RESOLUTION|>--- conflicted
+++ resolved
@@ -23,10 +23,7 @@
     ...WbcRecipes,
     ...ECGRecipes,
     ...BloodGlucoseRecipes,
-<<<<<<< HEAD
     ...PersistentFileSystemRecipes,
-    ...AudioExerciseRecipes
-=======
     ...AudioExerciseRecipes,
     ...CertificateRecipes,
     ...ChatRecipes,
@@ -36,7 +33,6 @@
     ...ConsentRecipes,
     ...IoMRequestRecipes,
     ...IoMRequestsRegistryRecipes
->>>>>>> c2debdc1
 ];
 
 export default RecipesExperimental;