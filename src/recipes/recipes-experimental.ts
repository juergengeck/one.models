import type {Recipe} from '@refinio/one.core/lib/recipes';
import BodyTemperatureRecipes from './BodyTemperatureRecipe';
import BlobRecipes from './BlobRecipes';
import MatchingRecipes from './MatchingRecipes';
import WbcRecipes from './WbcDiffRecipes';
import ECGRecipes from './ECGRecipes';
import BloodGlucoseRecipes from './BloodGlucoseRecipes';
import AudioExerciseRecipes from './AudioExerciseRecipes';
import LeuteRecipes from './Leute/recipes';
import CertificateRecipes from './CertificateRecipes';
<<<<<<< HEAD
import ChatRecipes from './ChatRecipes';
=======
import SignatureRecipes from "./SignatureRecipes";
import MetaObjectMapRecipes from "./MetaObjectMapRecipes";
>>>>>>> 829c8128

const RecipesExperimental: Recipe[] = [
    ...BodyTemperatureRecipes,
    ...BlobRecipes,
    ...MatchingRecipes,
    ...WbcRecipes,
    ...ECGRecipes,
    ...BloodGlucoseRecipes,
    ...AudioExerciseRecipes,
    ...CertificateRecipes,
    ...LeuteRecipes,
<<<<<<< HEAD
    ...ChatRecipes
=======
    ...SignatureRecipes,
    ...MetaObjectMapRecipes
>>>>>>> 829c8128
];

export default RecipesExperimental;<|MERGE_RESOLUTION|>--- conflicted
+++ resolved
@@ -8,12 +8,9 @@
 import AudioExerciseRecipes from './AudioExerciseRecipes';
 import LeuteRecipes from './Leute/recipes';
 import CertificateRecipes from './CertificateRecipes';
-<<<<<<< HEAD
-import ChatRecipes from './ChatRecipes';
-=======
 import SignatureRecipes from "./SignatureRecipes";
 import MetaObjectMapRecipes from "./MetaObjectMapRecipes";
->>>>>>> 829c8128
+import ChatRecipes from './ChatRecipes';
 
 const RecipesExperimental: Recipe[] = [
     ...BodyTemperatureRecipes,
@@ -24,13 +21,10 @@
     ...BloodGlucoseRecipes,
     ...AudioExerciseRecipes,
     ...CertificateRecipes,
+    ...ChatRecipes,
     ...LeuteRecipes,
-<<<<<<< HEAD
-    ...ChatRecipes
-=======
     ...SignatureRecipes,
     ...MetaObjectMapRecipes
->>>>>>> 829c8128
 ];
 
 export default RecipesExperimental;