import {Recipe} from '@OneCoreTypes';
import BodyTemperatureRecipes from './BodyTemperatureRecipe';
import ChannelRecipes from './ChannelRecipes';
import ContactRecipes from './ContactRecipes';
import DiaryRecipes from './DiaryRecipes';
import MetaRecipes from './MetaRecipes';
import QuestionnaireRecipes from './QuestionnaireRecipes';
import ConsentFileRecipes from './ConsentFileRecipes';
import SettingsRecipe from './SettingsRecipe';
import NewsRecipes from './NewsRecipes';
import SliderRecipes from './SliderRecipes';
import InstancesRecipes from './InstancesRecipies';
<<<<<<< HEAD
import WbcRecipes from './WbcDiffRecipes';
=======
import DocumentRecipes from "./DocumentRecipes";
>>>>>>> 6e44869e

const Recipes: Recipe[] = [
    ...BodyTemperatureRecipes,
    ...ChannelRecipes,
    ...ContactRecipes,
    ...NewsRecipes,
    ...DiaryRecipes,
    ...MetaRecipes,
    ...QuestionnaireRecipes,
    ...ConsentFileRecipes,
    ...SettingsRecipe,
    ...SliderRecipes,
    ...InstancesRecipes,
<<<<<<< HEAD
    ...WbcRecipes
=======
    ...DocumentRecipes
>>>>>>> 6e44869e
];

export default Recipes;<|MERGE_RESOLUTION|>--- conflicted
+++ resolved
@@ -10,11 +10,8 @@
 import NewsRecipes from './NewsRecipes';
 import SliderRecipes from './SliderRecipes';
 import InstancesRecipes from './InstancesRecipies';
-<<<<<<< HEAD
 import WbcRecipes from './WbcDiffRecipes';
-=======
 import DocumentRecipes from "./DocumentRecipes";
->>>>>>> 6e44869e
 
 const Recipes: Recipe[] = [
     ...BodyTemperatureRecipes,
@@ -28,11 +25,8 @@
     ...SettingsRecipe,
     ...SliderRecipes,
     ...InstancesRecipes,
-<<<<<<< HEAD
-    ...WbcRecipes
-=======
+    ...WbcRecipes,
     ...DocumentRecipes
->>>>>>> 6e44869e
 ];
 
 export default Recipes;