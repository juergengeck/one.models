--- conflicted
+++ resolved
@@ -10,12 +10,9 @@
 import NewsRecipes from './NewsRecipes';
 import SliderRecipes from './SliderRecipes';
 import InstancesRecipes from './InstancesRecipies';
-<<<<<<< HEAD
 import MatchingRecipes from './MatchingRecipes';
-=======
 import WbcRecipes from './WbcDiffRecipes';
 import DocumentRecipes from "./DocumentRecipes";
->>>>>>> 6b4fbd4f
 
 const Recipes: Recipe[] = [
     ...BodyTemperatureRecipes,
@@ -29,12 +26,9 @@
     ...SettingsRecipe,
     ...SliderRecipes,
     ...InstancesRecipes,
-<<<<<<< HEAD
-    ...MatchingRecipes
-=======
+    ...MatchingRecipes,
     ...WbcRecipes,
     ...DocumentRecipes
->>>>>>> 6b4fbd4f
 ];
 
 export default Recipes;