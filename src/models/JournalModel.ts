/**
 * @author Sebastian Șandru <sebastian@refinio.net>
 */

import EventEmitter from 'events';
import type {ObjectData, QueryOptions} from './ChannelManager';
import {OEvent} from '../misc/OEvent';
<<<<<<< HEAD
import type {Model} from './Model';

export type JournalEntry = {
    type: string;
    data: ObjectData<unknown>;
};

type JournalInput = {
    event: OEvent<(data: ObjectData<unknown>) => Promise<void> | void>;
=======
import type {WbcObservation} from '../recipes/WbcDiffRecipes';
import type {QuestionnaireResponses} from '../recipes/QuestionnaireRecipes/QuestionnaireResponseRecipes';
import type {DocumentInfo_1_1_0} from '../recipes/DocumentRecipes/DocumentRecipes_1_1_0';
import type {DiaryEntry} from '../recipes/DiaryRecipes';
import type {ConsentFile} from '../recipes/ConsentFileRecipes';
import type {Electrocardiogram} from '../recipes/ECGRecipes';
import type {BodyTemperature} from '../recipes/BodyTemperatureRecipe';
import type {HeartEvent} from '../recipes/HeartEventRecipes';
import type HeartEventModel from './HeartEventModel';
import type WbcDiffModel from './WbcDiffModel';
import type QuestionnaireModel from './QuestionnaireModel';
import type DocumentModel from './DocumentModel';
import type DiaryModel from './DiaryModel';
import type ConsentFileModel from './ConsentFileModel';
import type ECGModel from './ECGModel';
import type BodyTemperatureModel from './BodyTemperatureModel';
import type {OneUnversionedObjectTypes} from 'one.core/lib/recipes';
import type {AudioExercise} from '../recipes/AudioExerciseRecipes';
import type AudioExerciseModel from './AudioExerciseModel';

/**
 * !!! Add the corresponding model class name here
 */
export enum EventType {
    QuestionnaireResponse = 'QuestionnaireModel',
    WbcDiffMeasurement = 'WbcDiffModel',
    HeartEvent = 'HeartEventModel',
    DocumentInfo = 'DocumentModel',
    DiaryEntry = 'DiaryModel',
    BodyTemperature = 'BodyTemperatureModel',
    ConsentFileEvent = 'ConsentFileModel',
    ECGEvent = 'ECGModel',
    AudioExercise = 'AudioExerciseModel'
}

/**
 * Add the corresponding type here
 */
export type EventListEntry = {
    type: EventType;
    data: ObjectData<
        | WbcObservation
        | QuestionnaireResponses
        | DocumentInfo_1_1_0
        | DiaryEntry
        | ConsentFile
        | Electrocardiogram
        | BodyTemperature
        | HeartEvent
        | AudioExercise
    >;
};

type JournalInput = {
    model:
        | HeartEventModel
        | WbcDiffModel
        | QuestionnaireModel
        | DocumentModel
        | DiaryModel
        | ConsentFileModel
        | ECGModel
        | BodyTemperatureModel
        | AudioExerciseModel;
>>>>>>> 0a8913e9
    retrieveFn: (
        queryOptions?: QueryOptions
    ) => AsyncIterableIterator<ObjectData<unknown> | Promise<ObjectData<unknown>>>;
    eventType: string;
};

type JournalData = {
    [event: string]: {
        values: ObjectData<unknown>[];
        index: number;
    };
};

const ONE_DAY_MS = 1000 * 60 * 60 * 24;

export default class JournalModel extends EventEmitter implements Model {
    private readonly modelsDictionary: JournalInput[];

    private oEventListeners: Map<
        string,
        {
            disconnect: (() => void) | undefined;
            listener: (data: ObjectData<unknown>) => void;
        }
    > = new Map();

    public onUpdated = new OEvent<(data: ObjectData<unknown>, type: string) => void>();

    constructor(modelsInput: JournalInput[]) {
        super();
        this.modelsDictionary = modelsInput;
    }

    /**
     * maps an handler on every provided model
     */
    async init() {
        this.modelsDictionary.forEach((journalInput: JournalInput) => {
            const event = journalInput.eventType;
            const oEventHandler = (data: ObjectData<unknown>) => {
                this.onUpdated.emit(data, event);
            };

            const disconnectFn = journalInput.event(oEventHandler.bind(this));

            // Persist the function reference in a map
            this.oEventListeners.set(event, {listener: oEventHandler, disconnect: disconnectFn});
        });
    }

    /**
     * removes the handler for every provided model
     */
    async shutdown(): Promise<void> {
        this.modelsDictionary.forEach((journalInput: JournalInput) => {
            const oEventHandler = this.oEventListeners.get(journalInput.eventType);

            if (oEventHandler && oEventHandler.disconnect) {
                oEventHandler.disconnect();
            }
        });
    }

    /**
     * Get the latest day stored events sorted by date. In Ascending order
     */
    async retrieveLatestDayEvents(): Promise<JournalEntry[]> {
        // If there are no provided models, return empty list
        if (this.modelsDictionary.length === 0) {
            return [];
        }

        // Data structure as a dictionary
        const dataDictionary: JournalData = {};

        const latestTo = new Date(await this.findLatestTimeFrame());
        const latestFrom = new Date(latestTo.valueOf() === 0 ? 0 : latestTo.valueOf() - ONE_DAY_MS);

        await Promise.all(
            this.modelsDictionary.map(async (journalInput: JournalInput) => {
                const event = journalInput.eventType;
                const data: ObjectData<unknown>[] = [];

                for await (const retrievedData of journalInput.retrieveFn({
                    to: latestTo,
                    from: latestFrom
                })) {
<<<<<<< HEAD
                    data.push(await retrievedData);
=======
                    data.push((retrievedData as unknown) as EventListEntry['data']);
>>>>>>> 0a8913e9
                }

                dataDictionary[event] = {
                    values: data,
                    index: 0
                };
            })
        );

        return this.createEventList(dataDictionary);
    }

    /**
     * Generator function that gets the next day stored events sorted by date. In Ascending order
     */
    async *retrieveEventsByDayIterator(
        pageSize: number = 25
    ): AsyncIterableIterator<JournalEntry[]> {
        // Find the highest timestamp and set the currentTimeFrame to it.
        // The "from" field will be one day behind the "to" field.
        const to = new Date(await this.findLatestTimeFrame());
        const from = new Date(to.valueOf() === 0 ? 0 : to.valueOf() - ONE_DAY_MS);
        const currentTimeFrame = {from, to};

        // if there are no provided models
        if (this.modelsDictionary.length === 0) {
            return;
        }

        let counter = 0;
        let dataDictionary: JournalData = {};

        for (;;) {
            // If the current time frame reached time '0'
            if (currentTimeFrame.from.getTime() === 0 && currentTimeFrame.to.getTime() === 0) {
                // Yield the remaining values from the dictionary if it got to the end and the
                // dictionary still have values inside
                if (Array.from(Object.keys(dataDictionary)).length !== 0) {
                    yield this.createEventList(dataDictionary);
                }
                break;
            }

            for (const model of this.modelsDictionary) {
                const event = model.eventType;
                for await (const retrievedData of model.retrieveFn({
                    to: currentTimeFrame.to,
                    from: currentTimeFrame.from
                })) {
                    // If the pageSize condition is met
                    if (pageSize === counter) {
                        const eventListEntries = this.createEventList(dataDictionary);
                        yield eventListEntries;
                        dataDictionary = {};
                        counter = 0;
                    }

                    const data = await retrievedData;

                    // If the event exists in the dictionary and if the array exists, create a
                    // new array with the new value and the rest of the array
                    if (dataDictionary[event] && dataDictionary[event].values.length) {
                        dataDictionary[event] = {
                            values: [...dataDictionary[event].values, data],
                            index: 0
                        };
                    } else {
                        dataDictionary[event] = {
                            values: [data],
                            index: 0
                        };
                    }

                    counter++;
                }
            }

            // Move the TimeFrame to find the next latestTo Date. Start "from" 0 to the previous
            // "from" and update the currentTimeFrame with the found Values.
            const nextTo = new Date(
                await this.findLatestTimeFrame(new Date(0), currentTimeFrame.from)
            );

            currentTimeFrame.from = new Date(
                nextTo.valueOf() === 0 ? 0 : nextTo.valueOf() - ONE_DAY_MS
            );
            currentTimeFrame.to = nextTo;
        }
    }

    /**
     * Get the stored events sorted by date. In Ascending order
<<<<<<< HEAD
     * @returns {Promise<JournalEntry[]>}
=======
     * @returns
>>>>>>> 0a8913e9
     */
    async retrieveAllEvents(): Promise<JournalEntry[]> {
        // If there are no provided models, return empty list
        if (this.modelsDictionary.length === 0) {
            return [];
        }

        // Data structure as a dictionary
        const dataDictionary: JournalData = {};

        // Map every provided model to the data dictionary and get their values
        await Promise.all(
            this.modelsDictionary.map(async (journalInput: JournalInput) => {
                const event = journalInput.eventType;
                const data: ObjectData<unknown>[] = [];
                for await (const retrievedData of journalInput.retrieveFn()) {
<<<<<<< HEAD
                    data.push(await retrievedData);
=======
                    data.push((retrievedData as unknown) as EventListEntry['data']);
>>>>>>> 0a8913e9
                }
                dataDictionary[event] = {
                    values: data,
                    index: 0
                };
            })
        );

        return this.createEventList(dataDictionary);
    }

    /**
     * This function will create & sort in ascending order the event list.
     * @param dataDictionary
     * @private
     */
    private createEventList(dataDictionary: JournalData): JournalEntry[] {
        // Get the total length of data values
        const totalLen = Object.keys(dataDictionary)
            .map((event: string) => dataDictionary[event].values.length)
            .reduce((acc: number, cur: number) => acc + cur);

        const eventList = [];

        for (let i = 0; i < totalLen; ++i) {
            const compareElements = [];

            for (const event of Object.keys(dataDictionary)) {
                // Get the actual object
                const eventData = dataDictionary[event];

                // Check the index if it has values left
                if (eventData.index < eventData.values.length) {
                    compareElements.push({
                        /** put the data key as the event type, also = model class name **/
                        type: event,
                        data: eventData.values[eventData.index]
                    });
                }
            }

            // This checks if the number of loop iterations are all right. It should always be
            // ok unless there is a programming error in this algorithm.
            // This should never happen!
            if (compareElements.length === 0) {
                throw new Error('Not enough compare elements in input lists');
            }

            // Let's find the element with the newest date
            let oldestElement = compareElements[0];
            for (const compareElement of compareElements) {
                if (compareElement.data.creationTime < oldestElement.data.creationTime) {
                    oldestElement = compareElement;
                }
            }

            // Increment the added item. OldestElement.type is the actual key of the object
            dataDictionary[oldestElement.type].index++;

            eventList.push(oldestElement);
        }

        // Now all elements should be sorted in the list => return it
        return eventList;
    }

    /**
     * This function queries the channels and finds the newest creation time
     * @param from
     * @param to
     * @private
     */
    private async findLatestTimeFrame(from?: Date, to?: Date): Promise<number> {
        const timestamps = await Promise.all(
            this.modelsDictionary.map(async (journalInput: JournalInput) => {
                let data: ObjectData<unknown> | null = null;

                for await (const retrievedData of journalInput.retrieveFn({
                    count: 1,
                    to: to,
                    from: from
                })) {
                    data = await retrievedData;
                }

                if (data !== null) {
                    return data.creationTime.getTime();
                }

                return 0;
            })
        );
<<<<<<< HEAD

        return Math.max(...timestamps);
=======
        return Math.max(...timestamps);
    }

    /**
     * Maps the given object data to the corresponding event type
     * @param objectData
     * @private
     */
    private static mapObjectDataToEventListEntry(
        objectData?: EventListEntry['data']
    ): EventListEntry {
        if (!objectData) {
            throw new Error('objectData is falsy');
        }

        switch (objectData.data.$type$) {
            case 'ConsentFile':
                return {type: EventType.ConsentFileEvent, data: objectData};
            case 'DocumentInfo_1_1_0':
                return {type: EventType.DocumentInfo, data: objectData};
            case 'WbcObservation':
                return {type: EventType.WbcDiffMeasurement, data: objectData};
            case 'BodyTemperature':
                return {type: EventType.BodyTemperature, data: objectData};
            case 'QuestionnaireResponses':
                return {type: EventType.QuestionnaireResponse, data: objectData};
            case 'DiaryEntry':
                return {type: EventType.DiaryEntry, data: objectData};
            case 'Electrocardiogram':
                return {type: EventType.ECGEvent, data: objectData};
            case 'HeartEvent':
                return {type: EventType.HeartEvent, data: objectData};
            case 'AudioExercise':
                return {type: EventType.AudioExercise, data: objectData};
        }

        throw new Error('objectData is an unknown type');
>>>>>>> 0a8913e9
    }
}<|MERGE_RESOLUTION|>--- conflicted
+++ resolved
@@ -5,7 +5,6 @@
 import EventEmitter from 'events';
 import type {ObjectData, QueryOptions} from './ChannelManager';
 import {OEvent} from '../misc/OEvent';
-<<<<<<< HEAD
 import type {Model} from './Model';
 
 export type JournalEntry = {
@@ -15,72 +14,6 @@
 
 type JournalInput = {
     event: OEvent<(data: ObjectData<unknown>) => Promise<void> | void>;
-=======
-import type {WbcObservation} from '../recipes/WbcDiffRecipes';
-import type {QuestionnaireResponses} from '../recipes/QuestionnaireRecipes/QuestionnaireResponseRecipes';
-import type {DocumentInfo_1_1_0} from '../recipes/DocumentRecipes/DocumentRecipes_1_1_0';
-import type {DiaryEntry} from '../recipes/DiaryRecipes';
-import type {ConsentFile} from '../recipes/ConsentFileRecipes';
-import type {Electrocardiogram} from '../recipes/ECGRecipes';
-import type {BodyTemperature} from '../recipes/BodyTemperatureRecipe';
-import type {HeartEvent} from '../recipes/HeartEventRecipes';
-import type HeartEventModel from './HeartEventModel';
-import type WbcDiffModel from './WbcDiffModel';
-import type QuestionnaireModel from './QuestionnaireModel';
-import type DocumentModel from './DocumentModel';
-import type DiaryModel from './DiaryModel';
-import type ConsentFileModel from './ConsentFileModel';
-import type ECGModel from './ECGModel';
-import type BodyTemperatureModel from './BodyTemperatureModel';
-import type {OneUnversionedObjectTypes} from 'one.core/lib/recipes';
-import type {AudioExercise} from '../recipes/AudioExerciseRecipes';
-import type AudioExerciseModel from './AudioExerciseModel';
-
-/**
- * !!! Add the corresponding model class name here
- */
-export enum EventType {
-    QuestionnaireResponse = 'QuestionnaireModel',
-    WbcDiffMeasurement = 'WbcDiffModel',
-    HeartEvent = 'HeartEventModel',
-    DocumentInfo = 'DocumentModel',
-    DiaryEntry = 'DiaryModel',
-    BodyTemperature = 'BodyTemperatureModel',
-    ConsentFileEvent = 'ConsentFileModel',
-    ECGEvent = 'ECGModel',
-    AudioExercise = 'AudioExerciseModel'
-}
-
-/**
- * Add the corresponding type here
- */
-export type EventListEntry = {
-    type: EventType;
-    data: ObjectData<
-        | WbcObservation
-        | QuestionnaireResponses
-        | DocumentInfo_1_1_0
-        | DiaryEntry
-        | ConsentFile
-        | Electrocardiogram
-        | BodyTemperature
-        | HeartEvent
-        | AudioExercise
-    >;
-};
-
-type JournalInput = {
-    model:
-        | HeartEventModel
-        | WbcDiffModel
-        | QuestionnaireModel
-        | DocumentModel
-        | DiaryModel
-        | ConsentFileModel
-        | ECGModel
-        | BodyTemperatureModel
-        | AudioExerciseModel;
->>>>>>> 0a8913e9
     retrieveFn: (
         queryOptions?: QueryOptions
     ) => AsyncIterableIterator<ObjectData<unknown> | Promise<ObjectData<unknown>>>;
@@ -168,11 +101,7 @@
                     to: latestTo,
                     from: latestFrom
                 })) {
-<<<<<<< HEAD
                     data.push(await retrievedData);
-=======
-                    data.push((retrievedData as unknown) as EventListEntry['data']);
->>>>>>> 0a8913e9
                 }
 
                 dataDictionary[event] = {
@@ -265,11 +194,7 @@
 
     /**
      * Get the stored events sorted by date. In Ascending order
-<<<<<<< HEAD
      * @returns {Promise<JournalEntry[]>}
-=======
-     * @returns
->>>>>>> 0a8913e9
      */
     async retrieveAllEvents(): Promise<JournalEntry[]> {
         // If there are no provided models, return empty list
@@ -286,11 +211,7 @@
                 const event = journalInput.eventType;
                 const data: ObjectData<unknown>[] = [];
                 for await (const retrievedData of journalInput.retrieveFn()) {
-<<<<<<< HEAD
                     data.push(await retrievedData);
-=======
-                    data.push((retrievedData as unknown) as EventListEntry['data']);
->>>>>>> 0a8913e9
                 }
                 dataDictionary[event] = {
                     values: data,
@@ -304,7 +225,7 @@
 
     /**
      * This function will create & sort in ascending order the event list.
-     * @param dataDictionary
+     * @param {JournalData} dataDictionary
      * @private
      */
     private createEventList(dataDictionary: JournalData): JournalEntry[] {
@@ -359,8 +280,8 @@
 
     /**
      * This function queries the channels and finds the newest creation time
-     * @param from
-     * @param to
+     * @param {Date} from
+     * @param {Date} to
      * @private
      */
     private async findLatestTimeFrame(from?: Date, to?: Date): Promise<number> {
@@ -383,47 +304,7 @@
                 return 0;
             })
         );
-<<<<<<< HEAD
 
         return Math.max(...timestamps);
-=======
-        return Math.max(...timestamps);
-    }
-
-    /**
-     * Maps the given object data to the corresponding event type
-     * @param objectData
-     * @private
-     */
-    private static mapObjectDataToEventListEntry(
-        objectData?: EventListEntry['data']
-    ): EventListEntry {
-        if (!objectData) {
-            throw new Error('objectData is falsy');
-        }
-
-        switch (objectData.data.$type$) {
-            case 'ConsentFile':
-                return {type: EventType.ConsentFileEvent, data: objectData};
-            case 'DocumentInfo_1_1_0':
-                return {type: EventType.DocumentInfo, data: objectData};
-            case 'WbcObservation':
-                return {type: EventType.WbcDiffMeasurement, data: objectData};
-            case 'BodyTemperature':
-                return {type: EventType.BodyTemperature, data: objectData};
-            case 'QuestionnaireResponses':
-                return {type: EventType.QuestionnaireResponse, data: objectData};
-            case 'DiaryEntry':
-                return {type: EventType.DiaryEntry, data: objectData};
-            case 'Electrocardiogram':
-                return {type: EventType.ECGEvent, data: objectData};
-            case 'HeartEvent':
-                return {type: EventType.HeartEvent, data: objectData};
-            case 'AudioExercise':
-                return {type: EventType.AudioExercise, data: objectData};
-        }
-
-        throw new Error('objectData is an unknown type');
->>>>>>> 0a8913e9
     }
 }