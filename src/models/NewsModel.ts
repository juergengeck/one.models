import EventEmitter from 'events';
import ChannelManager, {ObjectData} from "./ChannelManager";
import {News as OneNews} from '@OneCoreTypes';

/**
 * This represents the model of a news for now
 *
 */
export type News = {
    content: string;
};

/**
 * Convert from model representation to one representation.
 * @param {News} modelObject - the model object
 * @returns {OneNews} The corresponding one object
 *
 */

function convertToOne(modelObject: News): OneNews {
    return {
        $type$: 'News',
        content: modelObject.content
    };
}

function convertFromOne(oneObject: OneNews): News {
    return {content: oneObject.content};
}


/**
 * This model implements a broadcast channel.
 */
export default class NewsModel extends EventEmitter {
    channelManager: ChannelManager;

    constructor(channelManager: ChannelManager) {
        super();
        this.channelManager = channelManager;
    }

    /**
     * Initialize this instance of the feedback and news channel
     * This must be done after the one instance was initialized.
     */
<<<<<<< HEAD
    async news(channelId: string, count: number): Promise<ChannelNews[]> {
        const channelNews = this.channelNews.get(channelId);

        if (!channelNews) {
            return [];
        }

        let ret = [...channelNews].sort((a, b) => {
            return b.date.getTime() - a.date.getTime();
=======
    async init(): Promise<void> {
        await this.channelManager.createChannel('feedbackChannel');
        await this.channelManager.createChannel('newsChannel');
        this.channelManager.on('updated', (id) => {
            if (id === 'feedbackChannel' || id === 'newsChannel') {
                this.emit('updated');
            }
>>>>>>> 34063a0e
        });
    }

    async addNews(content: string): Promise<void> {
        await this.postContent('newsChannel',content);
    }

    async  addFeedback(content: string): Promise<void> {
       await this.postContent('feedbackChannel',content);
    }

    private async postContent(channelId: string,content: string): Promise<void> {
        await this.channelManager.postToChannel(channelId, convertToOne({content:content}));
        this.emit('news');
    }

    /**
     *
     * retrieve the news or feedback depending on the channel id provided
     */
    async entries(channelId: string): Promise<ObjectData<News>[]> {
        const objects: ObjectData<News>[] = [];

        const oneObjects = await this.channelManager.getObjectsWithType(
            channelId,
            'News'
        );

        for (const oneObject of oneObjects) {
            const {data, ...restObjectData} = oneObject;
            objects.push({...restObjectData, data: convertFromOne(data)});
        }

        return objects;
    }
}<|MERGE_RESOLUTION|>--- conflicted
+++ resolved
@@ -44,17 +44,6 @@
      * Initialize this instance of the feedback and news channel
      * This must be done after the one instance was initialized.
      */
-<<<<<<< HEAD
-    async news(channelId: string, count: number): Promise<ChannelNews[]> {
-        const channelNews = this.channelNews.get(channelId);
-
-        if (!channelNews) {
-            return [];
-        }
-
-        let ret = [...channelNews].sort((a, b) => {
-            return b.date.getTime() - a.date.getTime();
-=======
     async init(): Promise<void> {
         await this.channelManager.createChannel('feedbackChannel');
         await this.channelManager.createChannel('newsChannel');
@@ -62,7 +51,6 @@
             if (id === 'feedbackChannel' || id === 'newsChannel') {
                 this.emit('updated');
             }
->>>>>>> 34063a0e
         });
     }
 
