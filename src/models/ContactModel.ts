--- conflicted
+++ resolved
@@ -46,11 +46,8 @@
 export enum ContactEvent {
     UpdatedContactList = 'UPDATED_CONTACT_LIST',
     UpdatedContact = 'UPDATED_CONTACT',
-<<<<<<< HEAD
-    NewCommunicationEndpointArrived = 'NEW_ENDPOINT_ARRIVED'
-=======
+    NewCommunicationEndpointArrived = 'NEW_ENDPOINT_ARRIVED',
     UpdatedContactApp = 'UPDATED_CONTACT_APP'
->>>>>>> 9227c31d
 }
 
 /**
@@ -82,10 +79,8 @@
     /**
      * @description
      * Initialize the structure. This has to be called after the one instance is initialized.
-     * @param {boolean} takeOver - in instance take over just register hooks and wait for the contact app from the otehr instance
      * @returns {Promise<void>}
      */
-<<<<<<< HEAD
     public async init(): Promise<void> {
         /** if the contactApp exists, the structure must not be initialised, otherwise will be overwritten **/
         if (!(await ContactModel.doesContactAppObjectExist())) {
@@ -97,23 +92,8 @@
 
         this.registerHooks();
         await this.shareContactAppWithYourInstances();
-=======
-    async init(takeOver = false) {
-        this.registerHooks();
-
-        if (await ContactModel.doesContactAppObjectExist()) {
-            await this.shareContactAppWithYourInstances();
-
-            return;
-        }
-
-        if(!takeOver) {
-            await createSingleObjectThroughPurePlan({module: '@module/setupInitialProfile'});
-            await this.shareContactAppWithYourInstances();
-        }
-
->>>>>>> 9227c31d
-    }
+    }
+
 
     /**
      * @description Create a new personId and an associated profile.
