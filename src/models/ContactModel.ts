/**
 * @author Erik
 * @author Sebastian Șandru <sebastian@refinio.net>
 */

import {
    Contact,
    ContactApp,
    Person,
    SHA256Hash,
    SHA256IdHash,
    Profile,
    Someone,
    VersionedObjectResult,
    ContactDescriptionTypes,
    UnversionedObjectResult,
<<<<<<< HEAD
    CommunicationEndpointTypes,
=======
    CommunicationEndpointTypes
>>>>>>> 414a59b2
} from '@OneCoreTypes';
import {
    createSingleObjectThroughPurePlan,
    getObject,
    getObjectByIdHash,
    getObjectByIdObj,
    onVersionedObj,
    onUnversionedObj,
    VERSION_UPDATES,
    SetAccessParam,
    SET_ACCESS_MODE
} from 'one.core/lib/storage';
import {calculateHashOfObj} from 'one.core/lib/util/object';
import {createRandomString} from 'one.core/lib/system/crypto-helpers';
import {serializeWithType} from 'one.core/lib/util/promise';
import OneInstanceModel from './OneInstanceModel';
import EventEmitter from 'events';
import {getInstanceOwnerIdHash} from 'one.core/lib/instance';

/**
 * This represents a ContactEvent
 * @enum UpdatedContactList -> this event retrieves ContactApp.obj.contacts ( a list of SHA256Hash<Someones> )
 *       UpdatedContact -> this event retrieves the updated Profile object ( an object of type VersionedObjectResult<Profile> )
 */
export enum ContactEvent {
    UpdatedContactList = 'UPDATED_CONTACT_LIST',
    UpdatedContact = 'UPDATED_CONTACT'
}

/**
 *
 * @description Contact Model class
 * @augments EventEmitter
 */
export default class ContactModel extends EventEmitter {
    constructor(oneInstanceModel: OneInstanceModel) {
        super();
        this.oneInstanceModel = oneInstanceModel;
        // this.registerHooks();
    }

    /** ########################################## Public ########################################## **/

    /**
     * !!! Any action on the contactApp object must be serialized
     */
    public static async getContactAppObject(): Promise<VersionedObjectResult<ContactApp>> {
        return await serializeWithType('ContactApp', async () => {
            return await getObjectByIdObj({$type$: 'ContactApp', appId: 'ContactApp'});
        });
    }

    /**
     * @description
     * Initialize the structure. This has to be called after the one instance is initialized.
     * @returns {Promise<void>}
     */
    public async init(): Promise<void> {
        /** if the contactApp exists, the structure must not be initialised, otherwise will be overwritten **/
        if (await ContactModel.doesContactAppObjectExist()) {
            return;
        }
        await createSingleObjectThroughPurePlan({module: '@module/setupInitialProfile'});
        await this.shareContactAppWithYourInstances();
    }

    /**
     * @description Create a new personId and an associated profile.
     * @param {boolean} myself
     * @param {SHA256IdHash<Person>} email
     * @returns {Promise<SHA256IdHash<Person>>}
     */
    public async createProfile(myself: boolean, email?: string): Promise<SHA256IdHash<Person>> {
        const personEmail = email === undefined ? await createRandomString() : email;

        const createdProfile = await this.serializeProfileCreatingByPersonEmail(
            personEmail,
            myself
        );
        return createdProfile.obj.personId;
    }

    /**
     * @description Get own profile identities
     * This returns the person id hashes for all profiles gathered in my
     * own someone object.
     * @returns {Promise<SHA256IdHash<Person>[]>}
     */
    public async myIdentities(): Promise<SHA256IdHash<Person>[]> {
        const contactApp = await ContactModel.getContactAppObject();
        /**  find my own someone object **/
        const mySomeoneObject = await getObject(contactApp.obj.me);

        /** Iterate over all profile objects in someone object and add the person id hash
         *  to the return list
         **/
        return await Promise.all(
            mySomeoneObject.profiles.map(
                async (profileIdHash: SHA256IdHash<Profile>) =>
                    (await getObjectByIdHash(profileIdHash)).obj.personId
            )
        );
    }

    /**
     * @description returns the persons id of every contact main profile
     * @returns {Promise<SHA256IdHash<Person>[]>}
     */
    public async contacts(): Promise<SHA256IdHash<Person>[]> {
        const contactApp = await ContactModel.getContactAppObject();
        const contactsSomeone = await Promise.all(
            contactApp.obj.contacts.map(async (contactHash: SHA256Hash<Someone>) => {
                return await getObject(contactHash);
            })
        );
        const contactsProfiles = await Promise.all(
            contactsSomeone.map(async (someone: Someone) => {
                return await getObjectByIdHash(someone.mainProfile);
            })
        );
        return contactsProfiles.map(
            (profile: VersionedObjectResult<Profile>) => profile.obj.personId
        );
    }

    /**
     * @description Retrieve the Someone object for a given personId
     * @param {SHA256IdHash<Person>} personId
     * @returns {Promise<Someone | undefined>}
     */
    public async getSomeoneObject(personId: SHA256IdHash<Person>): Promise<Someone | undefined> {
        const contactApp = await ContactModel.getContactAppObject();
        /** get the person profile, if it doesn't exist, it means it doesn't exist in the Someone object either **/
        const personProfile = await getObjectByIdObj({$type$: 'Profile', personId: personId}).catch(
            (ignored: Error) => undefined
        );

        if (personProfile === undefined) {
            return undefined;
        }

        /** get all the Someone objects in a list **/
        const someoneObjects = await Promise.all(
            contactApp.obj.contacts.map(async (someoneHash: SHA256Hash<Someone>) => {
                return await getObject(someoneHash);
            })
        );

        /** search for the profile **/
        const foundSomeone: Someone | undefined = someoneObjects.find((someone: Someone) => {
            return someone.profiles.find(
                (profile: SHA256IdHash<Profile>) => profile === personProfile.idHash
            );
        });

        if (foundSomeone === undefined) {
            return undefined;
        }

        const foundSomeoneHash = await calculateHashOfObj(foundSomeone);
        /** return the exploded someone object **/
        return await getObject(foundSomeoneHash);
    }

    /**
     * @description This returns the person id hashes for all profiles gathered in my
     * own someone object.
     * @param {SHA256IdHash<Person>} personId - The person id for which to search for alternate ids.
     * @returns {Promise<SHA256IdHash<Person>[]> | Promise<undefined>}
     */
    public async listAlternateIdentities(
        personId: SHA256IdHash<Person>
    ): Promise<SHA256IdHash<Person>[] | undefined> {
        /** Find the someone object that references the passed person id hash **/
        const otherPersonSomeoneObject = await this.getSomeoneObject(personId);

        if (otherPersonSomeoneObject === undefined) {
            return undefined;
        }

        /** Iterate over all profile objects in someone object and add the person id hash
         *  to the return list.
         **/
        const identities = await Promise.all(
            otherPersonSomeoneObject.profiles.map(
                async (profileIdHash: SHA256IdHash<Profile>) =>
                    (await getObjectByIdHash(profileIdHash)).obj.personId
            )
        );
        /** Remove the passed person id hash from the list **/
        identities.splice(identities.indexOf(personId), 1);
        return identities;
    }

    /**
     * @description Get the main
     * @param {SHA256IdHash<Person>} personId
     * @returns {Promise<Contact>}
     */
    public async getMainContactObject(personId: SHA256IdHash<Person>): Promise<Contact> {
        const personProfile = await getObjectByIdObj({$type$: 'Profile', personId: personId});
        return await getObject(personProfile.obj.mainContact);
    }

    /**
     * @description Get a list of Contact Objects by a given personId
     * @param {SHA256IdHash<Person>} personId
     * @returns {Promise<Contact[]>}
     */
    public async getContactObjects(personId: SHA256IdHash<Person>): Promise<Contact[]> {
        const personProfile = await getObjectByIdObj({$type$: 'Profile', personId: personId});
        return Promise.all(
            personProfile.obj.contactObjects.map(
                async (contactHash: SHA256Hash<Contact>) => await getObject(contactHash)
            )
        );
    }

    /**
     * @description Merges contact objects
     * e.g for descriptions -> [{type: 'Name', personName: 'name'}, {type: 'Image', personImage: 'someBLOB'}]
     * will be converted into {personName: 'Name', personImage: 'someBLOB'}
     * @param {SHA256IdHash<Person>} personId
     * @returns {Promise<{endpoints: {}; descriptions: {}; meta: {}}>}
     */
    public async getMergedContactObjects(
        personId: SHA256IdHash<Person>
    ): Promise<{endpoints: {}; descriptions: {}; meta: {}}> {
        const contacts = await this.getContactObjects(personId);
        const {
            endpoints,
            descriptions
        } = await this.getFlattenedEndpointsAndDescriptionsFromContacts(contacts);
        const mergedDescriptions = Object.assign({}, ...descriptions);
        const mergedEndpoints = Object.assign({}, ...endpoints);

        delete mergedDescriptions.type;
        delete mergedEndpoints.type;
        return {endpoints: mergedEndpoints, descriptions: mergedDescriptions, meta: {}};
    }

    /**
     * HOOK function
     * @description Serialized since it's part of an object listener
     * If the profile does not exist, it will be created assuming it's for another person
     * @param {Contact} contact
     * @param {boolean} useAsMainContact
     * @returns {Promise<void>}
     */
    public async addNewContactObject(
        contact: UnversionedObjectResult<Contact>,
        useAsMainContact: boolean
    ): Promise<void> {
        /** first, we need to get the personId from the contact **/
        const personId = contact.obj.personId;
        const personEmail = (await getObjectByIdHash(personId)).obj.email;

        let profile: VersionedObjectResult<Profile>;

        /** see if the profile does exist **/
        try {
            profile = await serializeWithType(personEmail, async () => {
                return await getObjectByIdObj({$type$: 'Profile', personId: personId});
            });
        } catch (e) {
            /** otherwise create a new profile and register it with serialization **/
            profile = await this.serializeProfileCreatingByPersonEmail(personEmail, false);
        }

        const existingContact = profile.obj.contactObjects.find(
            (contactHash: SHA256Hash<Contact>) => contactHash === contact.hash
        );

        if (existingContact && !useAsMainContact) {
            return;
        }

        if (useAsMainContact) {
            profile.obj.mainContact = contact.hash;
        }

        if (!existingContact) {
            profile.obj.contactObjects.push(contact.hash);
        }

        /** update the profile **/
        await serializeWithType(personEmail, async () => {
            return await createSingleObjectThroughPurePlan(
                {
                    module: '@one/identity',
                    versionMapPolicy: {'*': VERSION_UPDATES.NONE_IF_LATEST}
                },
                profile.obj
            );
        });
        this.emit(ContactEvent.UpdatedContact, profile);
    }

    /**
     * HOOK function
     * @description Serialized since it's part of an object listener or not
     * @param {VersionedObjectResult<Profile>} profile
     * @returns {Promise<void>}
     */
    public async registerNewSelfProfile(profile: VersionedObjectResult<Profile>): Promise<void> {
        const contactApp = await ContactModel.getContactAppObject();
        const mySomeoneObject = await getObject(contactApp.obj.me);

        /** adding the new profile to your profiles **/
        mySomeoneObject.profiles.push(profile.idHash);

        /** saving the updates **/
        const updatedSomeone = await serializeWithType(
            await calculateHashOfObj(mySomeoneObject),
            async () => {
                return await createSingleObjectThroughPurePlan(
                    {
                        module: '@one/identity',
                        versionMapPolicy: {'*': VERSION_UPDATES.NONE_IF_LATEST}
                    },
                    mySomeoneObject
                );
            }
        );
        contactApp.obj.me = updatedSomeone.hash;

        /** saving the contact app **/
        await serializeWithType('ContactApp', async () => {
            return await createSingleObjectThroughPurePlan(
                {
                    module: '@one/identity',
                    versionMapPolicy: {'*': VERSION_UPDATES.NONE_IF_LATEST}
                },
                contactApp.obj
            );
        });
    }

    /**
     * @todo pure plan next weeks
     * @description Refuse merging if one of the person ids belongs to a secondary profile
     * @param {SHA256IdHash<Person>} personA - This profile will always became the main profile
     * @param {SHA256IdHash<Person>} personB - This person will always become a secondary profile
     * @returns {Promise<void>}
     */
    public async declareSamePerson(
        personA: SHA256IdHash<Person>,
        personB: SHA256IdHash<Person>
    ): Promise<void> {
        const contactApp = await ContactModel.getContactAppObject();

        const someoneA = await this.getSomeoneObject(personA);
        const someoneB = await this.getSomeoneObject(personB);

        /** Checking if the profiles do exist **/
        if (someoneA === undefined || someoneB === undefined) {
            throw new Error('Error: at least one profile is missing');
        }

        const profileA = await getObjectByIdHash(someoneA.mainProfile);
        const profileB = await getObjectByIdHash(someoneB.mainProfile);

        /** if the given person ids are not part of a main profile **/
        if (profileA.obj.personId !== personA || profileB.obj.personId !== personB) {
            throw new Error(
                'Error: could not merge the profiles, at least one profile is not labeled as main profile'
            );
        }

        const someoneAHash = await calculateHashOfObj(someoneA);
        const someoneBHash = await calculateHashOfObj(someoneB);

        /** remove the previous someone objects from the contactApp object **/
        contactApp.obj.contacts = contactApp.obj.contacts.filter(
            (someoneHash: SHA256Hash<Someone>) =>
                ![someoneAHash, someoneBHash].includes(someoneHash)
        );

        /** merge into one single someone object **/
        const updatedSomeoneObject = await createSingleObjectThroughPurePlan(
            {module: '@one/identity'},
            {
                $type$: 'Someone',
                mainProfile: profileA.idHash,
                /** remove the duplicates **/
                profiles: Array.from(new Set([...someoneA.profiles, ...someoneB.profiles]))
            }
        );

        /** update the contactApp **/
        contactApp.obj.contacts.push(updatedSomeoneObject.hash);
        /** save the changes in the contactApp **/
        await createSingleObjectThroughPurePlan({module: '@one/identity'}, contactApp.obj);
    }

    /** ########################################## Private ########################################## **/

    private readonly oneInstanceModel: OneInstanceModel;

    /**
     * @description Serialized profile creation wrapper
     * @param {string} personEmail
     * @param {boolean} forMyself
     */
    private async serializeProfileCreatingByPersonEmail(
        personEmail: string,
        forMyself: boolean
    ): Promise<VersionedObjectResult<Profile>> {
        if (forMyself) {
            return await serializeWithType(personEmail, async () => {
                const profile = (await createSingleObjectThroughPurePlan(
                    {module: '@module/createOwnProfile'},
                    personEmail,
                    this.oneInstanceModel.getSecret()
                )) as VersionedObjectResult<Profile>;
                await this.registerNewSelfProfile(profile);
                return profile;
            });
        } else {
            return await serializeWithType(personEmail, async () => {
                const profile = (await createSingleObjectThroughPurePlan(
                    {module: '@module/createProfile'},
                    personEmail
                )) as VersionedObjectResult<Profile>;
                await this.registerProfile(profile);
                return profile;
            });
        }
    }

    /**
     * @description Checks if the contactApp was created for this particular instance
     * @returns {Promise<boolean>}
     */
    private static async doesContactAppObjectExist(): Promise<boolean> {
        try {
            await getObjectByIdObj({$type$: 'ContactApp', appId: 'ContactApp'});
            return true;
        } catch (ignored) {
            return false;
        }
    }

    /**
     * @description Register the needed hooks
     * @returns {void}
     */
    private registerHooks(): void {
        onVersionedObj.addListener(async (caughtObject: VersionedObjectResult) => {
            if (this.isContactAppVersionedObjectResult(caughtObject)) {
                const updatedSomeoneObjectForMyself = await getObject(caughtObject.obj.me);
                /** exploding profiles **/
                const profiles = await Promise.all(
                    updatedSomeoneObjectForMyself.profiles.map(
                        async (profileIdHash: SHA256IdHash<Profile>) => {
                            return await getObjectByIdHash(profileIdHash);
                        }
                    )
                );
                await Promise.all(
                    profiles.map(async (profile: VersionedObjectResult<Profile>) => {
                        const personEmail = (await getObjectByIdHash(profile.obj.personId)).obj
                            .email;

                        /** see if the instance exists **/
                        try {
                            await getObjectByIdObj({
                                $type$: 'Instance',
                                name: personEmail,
                                owner: profile.obj.personId
                            });
                        } catch (ignored) {
                            /** create the instance and register the profile **/
                            await this.serializeProfileCreatingByPersonEmail(personEmail, true);
                        }
                    })
                );
            }
        });
        onUnversionedObj.addListener(async (caughtObject: UnversionedObjectResult) => {
            if (this.isContactUnVersionedObjectResult(caughtObject)) {
                await this.addNewContactObject(caughtObject, false);
            }
        });
    }

    /**
     * @description type check
     * @param {VersionedObjectResult} caughtObject
     * @returns {VersionedObjectResult<ContactApp>}
     */
    private isContactAppVersionedObjectResult(
        caughtObject: VersionedObjectResult
    ): caughtObject is VersionedObjectResult<ContactApp> {
        return (caughtObject as VersionedObjectResult<ContactApp>).obj.$type$ === 'ContactApp';
    }

    /**
     * @description type check
     * @param {UnversionedObjectResult} caughtObject
     * @returns {UnversionedObjectResult<Contact>}
     */
    private isContactUnVersionedObjectResult(
        caughtObject: UnversionedObjectResult
    ): caughtObject is UnversionedObjectResult<Contact> {
        return (caughtObject as UnversionedObjectResult<Contact>).obj.$type$ === 'Contact';
    }
    /**
     * @description Private utility function to register another person profile.
     * @param {Profile} profile
     * @returns {Promise<void>}
     */
    private async registerProfile(profile: VersionedObjectResult<Profile>): Promise<void> {
        const contactApp = await ContactModel.getContactAppObject();
        const someoneObject = await this.getSomeoneObject(profile.obj.personId);

        /** check if the someone object exists **/
        if (someoneObject === undefined) {
            /** if not, create a new someone object **/
            const updatedSomeoneObject = await createSingleObjectThroughPurePlan(
                {module: '@one/identity'},
                {
                    $type$: 'Someone',
                    mainProfile: profile.idHash,
                    profiles: [profile.idHash]
                }
            );

            /** update the contactApp **/
            contactApp.obj.contacts.push(updatedSomeoneObject.hash);

            /** save the contactApp **/
            await serializeWithType('ContactApp', async () => {
                return await createSingleObjectThroughPurePlan(
                    {
                        module: '@one/identity',
                        versionMapPolicy: {'*': VERSION_UPDATES.NONE_IF_LATEST}
                    },
                    contactApp.obj
                );
            });
            this.emit(ContactEvent.UpdatedContactList, contactApp.obj.contacts);
        }
    }

    private async shareContactAppWithYourInstances() {
        const contactAppVersionedObjectResult = await ContactModel.getContactAppObject();
        const personIdHash = getInstanceOwnerIdHash();

        if (personIdHash === undefined) {
            return;
        }

        const setAccessParam: SetAccessParam = {
            group: [],
            id: contactAppVersionedObjectResult.idHash,
            mode: SET_ACCESS_MODE.REPLACE,
            person: [personIdHash]
        };
        await createSingleObjectThroughPurePlan({module: '@one/access'}, [setAccessParam]);
    }

    /**
     * @description Returns the flattened & exploded descriptions/endpoints
     * @param {Contact[]} contacts
     * @returns {Promise<{endpoints: CommunicationEndpoint[]; descriptions: ContactDescription[]}>}
     */
    private async getFlattenedEndpointsAndDescriptionsFromContacts(
        contacts: Contact[]
    ): Promise<{endpoints: CommunicationEndpointTypes[]; descriptions: ContactDescriptionTypes[]}> {
        const endpoints = (
            await Promise.all(
                contacts.map(
                    async (contact: Contact) =>
                        await Promise.all(
                            contact.communicationEndpoints.map(
                                async (communicationHash: SHA256Hash<CommunicationEndpointTypes>) =>
                                    await getObject(communicationHash)
                            )
                        )
                )
            )
        ).reduce((acc, val) => acc.concat(val), []);
        const descriptions = (
            await Promise.all(
                contacts.map(
                    async (contact: Contact) =>
                        await Promise.all(
                            contact.contactDescriptions.map(
                                async (descriptionHash: SHA256Hash<ContactDescriptionTypes>) =>
                                    await getObject(descriptionHash)
                            )
                        )
                )
            )
        ).reduce((acc, val) => acc.concat(val), []);
        return {endpoints, descriptions};
    }
}<|MERGE_RESOLUTION|>--- conflicted
+++ resolved
@@ -14,11 +14,7 @@
     VersionedObjectResult,
     ContactDescriptionTypes,
     UnversionedObjectResult,
-<<<<<<< HEAD
-    CommunicationEndpointTypes,
-=======
     CommunicationEndpointTypes
->>>>>>> 414a59b2
 } from '@OneCoreTypes';
 import {
     createSingleObjectThroughPurePlan,
