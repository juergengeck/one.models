import EventEmitter from 'events';
import {closeInstance, initInstance} from 'one.core/lib/instance';
import Recipes from '../recipes/recipes';
import oneModules from '../generated/oneModules';
import {Module, SHA256Hash, VersionedObjectResult, Instance, Person} from '@OneCoreTypes';
import {
    createSingleObjectThroughPurePlan,
    VERSION_UPDATES,
    createManyObjectsThroughPurePlan
} from 'one.core/lib/storage';
import ConnectionsModel from './ConnectionsModel';
//@ts-ignore
import {getDbInstance} from 'one.core/lib/system/storage-base';
import {implode} from 'one.core/lib/microdata-imploder';
import ChannelManager, {ChannelInformation} from './ChannelManager';
import i18nModelsInstance from '../i18n';
import ConsentFileModel from './ConsentFileModel';
import {createRandomString} from 'one.core/lib/system/crypto-helpers';
import {calculateIdHashOfObj} from 'one.core/lib/util/object';

/**
 * Represents the state of authentication.
 */
export enum AuthenticationState {
    NotAuthenticated,
    Authenticating,
    Authenticated
}

/**
 * Represent the mode the user will choose to logout
 *       ->purge Data: logout and delete the current indexedDB instance
 *       ->logout: simply close instance
 */
export enum LogoutMode {
    PurgeData,
    KeepData
}

/**
 * Import all plan modules
 */
async function importModules(): Promise<VersionedObjectResult<Module>[]> {
    const modules = Object.keys(oneModules).map(key => ({
        moduleName: key,
        code: oneModules[key]
    }));

    return Promise.all(
        modules.map(module =>
            createSingleObjectThroughPurePlan(
                {
                    module: '@one/module-importer',
                    versionMapPolicy: {
                        '*': VERSION_UPDATES.NONE_IF_LATEST
                    }
                },
                module
            )
        )
    );
}

/**
 * Model that exposes functionality closely related to one.core
 */
export default class OneInstanceModel extends EventEmitter {
    /** Keeps track of the current user state. */
    private currentAuthenticationState: AuthenticationState;
    /**
     * Keeps track of user registration state:
     * true -> user is register and need to agree privacy policy
     * false -> user has finished the registration process
     */
    private currentRegistrationState: boolean;
    /**
     * is set in the registration process
     */
    private currentPatientTypeState: string;
    /**
     * if the partner has no patient, the state is true,
     * after the patient - partner connection is established,
     * the partner state becomes false
     */
    private currentPartnerState: boolean;

    private password: string;
    private randomEmail: string | null;
    private randomInstanceName: string | null;

    private connectionsModel: ConnectionsModel;
    private channelManager: ChannelManager;
    private consentFileModel: ConsentFileModel;

    // encrypt everything by default
    private encryptStorage: boolean = true;

    /**
     * Construct a new model instance
     *
     * @param {ConnectionsModel} connectionsModel
     * @param {ChannelManager} channelManager
     * @param {ConsentFileModel} consentFileModel
     */
    constructor(
        connectionsModel: ConnectionsModel,
        channelManager: ChannelManager,
        consentFileModel: ConsentFileModel
    ) {
        super();
        this.password = '';
        this.randomEmail = '';
        this.randomInstanceName = '';
        this.currentAuthenticationState = AuthenticationState.NotAuthenticated;
        this.connectionsModel = connectionsModel;
        this.currentRegistrationState = false;
        this.currentPartnerState = false;
        this.currentPatientTypeState = '';
        this.channelManager = channelManager;
        this.consentFileModel = consentFileModel;
    }

    authenticationState(): AuthenticationState {
        return this.currentAuthenticationState;
    }

    registrationState(): boolean {
        return this.currentRegistrationState;
    }

    patientTypeState(): string {
        return this.currentPatientTypeState;
    }

    partnerState(): boolean {
        return this.currentPartnerState;
    }

    partnerConnectedWithPatient(): void {
        this.currentPartnerState = false;
        this.emit('partner_state_changed');
    }

    /**
     * Both in register and login cases we need to know if the instance already exists:
     * if the user has login before on this device, the instance name will be available
     * in local storage.
     *
     * @returns {boolean}
     */
    private static checkIfInstanceExists(): boolean {
        return !!localStorage.getItem('instance');
    }

    /**
     * When the recovery process is started, the previously generated email is read from the qr code.
     * The previously created instance with that email as owner is deleted and a new one is created.
     * The user has to re-enter a password, which will be used for the new instance.
     *
     * @param {string} email
     * @param {string} secret
     * @param {string} patientType
     * @param {string} anonymousEmail
     * @returns {Promise<void>}
     */
    async recoverInstance(
        email: string,
        secret: string,
        patientType: string,
        anonymousEmail: string
    ): Promise<void> {
        this.currentPatientTypeState = patientType;

        try {
            const ownerIdHash = await calculateIdHashOfObj({
                $type$: 'Person',
                email: localStorage.getItem('email')
            } as Person);
            const instanceIdHash = await calculateIdHashOfObj({
                $type$: 'Instance',
                name: localStorage.getItem('instance'),
                owner: ownerIdHash
            } as Instance);
            await this.deleteInstance('data#' + instanceIdHash);
        } catch (_) {
            throw Error(i18nModelsInstance.t('errors:login.userNotFound'));
        }
        this.password = secret;
        await this.createNewInstanceWithReceivedEmail(email);
        this.initialisingApplication(anonymousEmail);
    }

    /**
     * In instance take over case, the new instance will receive the user email
     * via qr code and the new instance will be created using that email.
     *
     * @param {string} email
     * @param {boolean} takeOver
     */
    async createNewInstanceWithReceivedEmail(email: string, takeOver = false): Promise<void> {
        this.randomEmail = email;
        this.randomInstanceName = await createRandomString(64);
        localStorage.setItem('device_id', await createRandomString(64));
        localStorage.setItem('email', this.randomEmail);
        localStorage.setItem('instance', this.randomInstanceName);

        const {encryptStorage} = this;

        await initInstance({
            name: this.randomInstanceName,
            email: this.randomEmail,
            secret: this.password,
            encryptStorage,
            ownerName: 'name' + this.randomEmail,
<<<<<<< HEAD
            initialRecipes: Recipes,
            initiallyEnabledReverseMapTypes: new Map([['Instance', new Set('owner')]])
=======
            initialRecipes: Recipies,
            initiallyEnabledReverseMapTypes: new Map([['Instance', new Set(['owner'])]])
>>>>>>> 9227c31d
        });

        await importModules();

        /**
         * In instance take over the model initialisation should
         * be done before the anonymous user exists, so a new
         * event should be emitted only for this case.
         */
        if (takeOver) {
            this.emit('instance_from_take_over');
        }
    }

    /**
     * Open an existing instance or create a new one if the instance does not exist.
     *
     * @param {string} secret - Secret for decryption
     */
    async initialiseInstance(secret: string): Promise<void> {
        this.currentAuthenticationState = AuthenticationState.Authenticating;
        this.password = secret;
        this.randomEmail = localStorage.getItem('email');
        this.randomInstanceName = localStorage.getItem('instance');

        if (this.randomInstanceName === null && this.randomEmail === null) {
            this.randomEmail = await createRandomString(20);
            this.randomInstanceName = await createRandomString(64);
            localStorage.setItem('device_id', await createRandomString(64));
            localStorage.setItem('email', this.randomEmail);
            localStorage.setItem('instance', this.randomInstanceName);
        }

        if (this.randomInstanceName && this.randomEmail) {
            const {encryptStorage} = this;

            await initInstance({
                name: this.randomInstanceName,
                email: this.randomEmail,
                secret,
                encryptStorage,
                ownerName: 'name' + this.randomEmail,
<<<<<<< HEAD
                initialRecipes: Recipes,
                initiallyEnabledReverseMapTypes: new Map([['Instance', new Set('owner')]])
=======
                initialRecipes: Recipies,
                initiallyEnabledReverseMapTypes: new Map([['Instance', new Set(['owner'])]])
>>>>>>> 9227c31d
            });

            await importModules();
        }
        this.initialisingApplication();
    }

    /**
     * Helper function for initialising the modules of the application.
     */
    initialisingApplication(anonymousEmail?: string): void {
        // TODO: replace this when we have events that can handle promises as return values
        const firstCallback = (error?: Error): void => {
            if (error) {
                throw error;
            } else {
                this.emit('authstate_changed');

                // if a partner has no patients associated, then he enters in a
                // partner state, where the application is not available until a
                // patient is being associated with this partner
                if (
                    this.currentPatientTypeState.includes('partner') &&
                    this.connectionsModel.getPartnerDevices().length === 0
                ) {
                    this.currentPartnerState = true;
                    this.emit('partner_state_changed');
                }
            }
        };
        // The AuthenticationState is needed to be on Authenticated so that
        // the models can be initialised (see Model.ts init method).
        this.currentAuthenticationState = AuthenticationState.Authenticated;
        this.emit(
            'authstate_changed_first',
            this.currentRegistrationState,
            firstCallback,
            anonymousEmail
        );
    }

    /**
     * Login into the one instance using an existing instance.
     *
     * @param {string} secret - Secret for decryption
     * @param {string} patientType - type of the patient or of the partner
     * @param {string} isPersonalCloudInvite - if the url contains an invite
     * for personal cloud, the instance should not be initialised yet
     */
    async login(
        secret: string,
        patientType: string,
        isPersonalCloudInvite: boolean
    ): Promise<void> {
        this.currentPatientTypeState = patientType;

        if (isPersonalCloudInvite) {
            this.password = secret;
            this.currentRegistrationState = true;
            this.currentAuthenticationState = AuthenticationState.Authenticated;
            this.emit('registration_state_changed');
            this.emit('authstate_changed');
            return;
        }

        if (!OneInstanceModel.checkIfInstanceExists()) {
            throw TypeError(i18nModelsInstance.t('errors:login.userNotFound'));
        }

        const name = localStorage.getItem('instance');
        const email = localStorage.getItem('email');

        if (name && email) {
            await this.initialiseInstance(secret);

            const consentFile = await this.consentFileModel.getOwnerConsentFile();

            if (consentFile === undefined) {
                this.currentRegistrationState = true;
                this.emit('registration_state_changed');
            } else {
                this.currentRegistrationState = false;
            }
        }
    }

    /**
     * Depending on the logoutMode user will logout or the instance will be deleted.
     *
     * @param {logout} logoutMode
     */
    async logout(logoutMode: LogoutMode): Promise<void> {
        await this.connectionsModel.closeAllConnections();
        closeInstance();

        const dbInstance = getDbInstance();
        dbInstance.close();

        if (logoutMode === LogoutMode.PurgeData) {
            await this.deleteInstance(dbInstance.name);
        }

        this.currentAuthenticationState = AuthenticationState.NotAuthenticated;
        this.emit('authstate_changed_first');
        this.emit('authstate_changed');
    }

    /**
     * Register into the one instance by creating a new one.
     * @param {string} secret - Secret for decryption
     * @param {string} patientType
     */
    async register(secret: string, patientType: string): Promise<void> {
        if (!OneInstanceModel.checkIfInstanceExists()) {
            this.currentRegistrationState = true;
            this.currentPatientTypeState = patientType;
            await this.initialiseInstance(secret);
            this.emit('registration_state_changed');
            return;
        }

        throw EvalError(i18nModelsInstance.t('errors:oneInstanceModel.loginNotRegister'));
    }

    /**
     * After the user accepts the privacy policy or synchronise the current device
     * with another device that he owns, the registration state will be set to false
     * and the application will be displayed.
     */
    unregister(): void {
        this.currentRegistrationState = false;
        this.emit('registration_state_changed');
    }

    /**
     * Create a backup of the whole instance.
     *
     * @returns {Promise<Blob>} The exported content
     */
    async backupInstance(): Promise<Blob> {
        const hashesToImplode: SHA256Hash[] = [];
        const channelsInfo = await this.channelManager.channels();
        await Promise.all(
            channelsInfo.map(async (channelInfo: ChannelInformation) => {
                return hashesToImplode.push(channelInfo.hash);
            })
        );

        const implodedHashesResult = await Promise.all(
            hashesToImplode.map(async hashToImplode => await implode(hashToImplode))
        ).then(microdataArray => {
            return JSON.stringify(microdataArray);
        });

        return new Blob([implodedHashesResult], {type: 'text/html'});
    }

    /**
     * Restore an instance from an export
     *
     * @param {Blob} data - The data from which to restore the instance
     */
    async restoreInstance(data: Blob): Promise<void> {
        const dataText = await new Promise((resolve, reject) => {
            const fr = new FileReader();

            fr.addEventListener('load', () => {
                resolve(fr.result);
            });

            fr.addEventListener('error', err => {
                reject(err);
            });

            fr.readAsText(data);
        });

        if (typeof dataText === 'string') {
            const microdataArray = JSON.parse(dataText);

            await createManyObjectsThroughPurePlan(
                {
                    module: '@module/explodeObject',
                    versionMapPolicy: {
                        '*': VERSION_UPDATES.ALWAYS
                    }
                },
                microdataArray
            );
        }
    }

    getSecret(): string {
        return this.password;
    }

    /**
     * Deletes the instance db which name is given as argument.
     *
     * @param {string} dbInstanceName
     * @returns {Promise<void>}
     */
    async deleteInstance(dbInstanceName: string): Promise<void> {
        localStorage.clear();
        sessionStorage.clear();
        return new Promise((resolve, reject) => {
            const deletion = indexedDB.deleteDatabase(dbInstanceName);
            deletion.onsuccess = () => resolve();
            deletion.onerror = () =>
                reject(new Error(`Error deleting indexedDB: ${deletion.error}`));
        });
    }
}<|MERGE_RESOLUTION|>--- conflicted
+++ resolved
@@ -212,13 +212,8 @@
             secret: this.password,
             encryptStorage,
             ownerName: 'name' + this.randomEmail,
-<<<<<<< HEAD
             initialRecipes: Recipes,
-            initiallyEnabledReverseMapTypes: new Map([['Instance', new Set('owner')]])
-=======
-            initialRecipes: Recipies,
             initiallyEnabledReverseMapTypes: new Map([['Instance', new Set(['owner'])]])
->>>>>>> 9227c31d
         });
 
         await importModules();
@@ -261,13 +256,8 @@
                 secret,
                 encryptStorage,
                 ownerName: 'name' + this.randomEmail,
-<<<<<<< HEAD
                 initialRecipes: Recipes,
-                initiallyEnabledReverseMapTypes: new Map([['Instance', new Set('owner')]])
-=======
-                initialRecipes: Recipies,
                 initiallyEnabledReverseMapTypes: new Map([['Instance', new Set(['owner'])]])
->>>>>>> 9227c31d
             });
 
             await importModules();
