--- conflicted
+++ resolved
@@ -17,11 +17,8 @@
 import ConsentFileModel from './ConsentFileModel';
 import {createRandomString} from 'one.core/lib/system/crypto-helpers';
 import {calculateIdHashOfObj} from 'one.core/lib/util/object';
-<<<<<<< HEAD
+import AccessModel, {FreedaAccessGroups} from './AccessModel';
 import MatchingModel from "./MatchingModel";
-=======
-import AccessModel, {FreedaAccessGroups} from './AccessModel';
->>>>>>> c83d5e39
 
 /**
  * Represents the state of authentication.
@@ -96,11 +93,8 @@
     private connectionsModel: ConnectionsModel;
     private channelManager: ChannelManager;
     private consentFileModel: ConsentFileModel;
-<<<<<<< HEAD
+    private accessModel: AccessModel;
     private match: MatchingModel;
-=======
-    private accessModel: AccessModel;
->>>>>>> c83d5e39
 
     // encrypt everything by default
     private encryptStorage: boolean = true;
@@ -117,13 +111,9 @@
     constructor(
         connectionsModel: ConnectionsModel,
         channelManager: ChannelManager,
-<<<<<<< HEAD
-        match: MatchingModel,
-        consentFileModel: ConsentFileModel
-=======
         consentFileModel: ConsentFileModel,
-        accessModel: AccessModel
->>>>>>> c83d5e39
+        accessModel: AccessModel,
+        match: MatchingModel
     ) {
         super();
         this.password = '';
@@ -136,11 +126,8 @@
         this.currentPatientTypeState = '';
         this.channelManager = channelManager;
         this.consentFileModel = consentFileModel;
-<<<<<<< HEAD
+        this.accessModel = accessModel;
         this.match = match;
-=======
-        this.accessModel = accessModel;
->>>>>>> c83d5e39
     }
 
     authenticationState(): AuthenticationState {
