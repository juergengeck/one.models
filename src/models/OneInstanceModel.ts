--- conflicted
+++ resolved
@@ -88,7 +88,8 @@
         | ((
               currentRegistrationState: boolean,
               anonymousEmail?: string,
-              takeOver?: boolean
+              takeOver?: boolean,
+              recoveryState?: boolean
           ) => Promise<void>)
         | null;
 
@@ -312,48 +313,18 @@
     /**
      * Helper function for initialising the modules of the application.
      */
-<<<<<<< HEAD
-    initialisingApplication(
-        anonymousEmail?: string,
-        takeOver?: boolean,
-        recoveryState?: boolean
-    ): void {
-        // TODO: replace this when we have events that can handle promises as return values
-        const firstCallback = (error?: Error): void => {
-            if (error) {
-                throw error;
-            } else {
-                this.emit('authstate_changed');
-                if (this.currentPatientTypeState.includes('partner')) {
-                    this.updatePartnerState().catch(e => console.error(e));
-                }
-            }
-        };
-        // The AuthenticationState is needed to be on Authenticated so that
-        // the models can be initialised (see Model.ts init method).
-        this.currentAuthenticationState = AuthenticationState.Authenticated;
-        this.emit(
-            'authstate_changed_first',
-            this.currentRegistrationState,
-            firstCallback,
-            anonymousEmail,
-            takeOver,
-            recoveryState
-        );
-=======
-    async initialisingApplication(anonymousEmail?: string, takeOver?: boolean): Promise<void> {
+    async initialisingApplication(anonymousEmail?: string, takeOver?: boolean, recoveryState?: boolean): Promise<void> {
         // The AuthenticationState is needed to be on Authenticated so that
         // the models can be initialised (see Model.ts init method).
         this.currentAuthenticationState = AuthenticationState.Authenticated;
         if (this.loggingIn) {
-            await this.loggingIn(this.currentRegistrationState, anonymousEmail, takeOver);
+            await this.loggingIn(this.currentRegistrationState, anonymousEmail, takeOver, recoveryState);
         }
 
         this.emit('authstate_changed');
         if (this.currentPatientTypeState.includes('partner')) {
             this.updatePartnerState().catch(e => console.error(e));
         }
->>>>>>> fd9432bb
     }
 
     async updatePartnerState(): Promise<void> {
