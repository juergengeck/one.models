import EventEmitter from 'events';
import {closeInstance, initInstance} from 'one.core/lib/instance';
import Recipes from '../recipes/recipes';
import oneModules from '../generated/oneModules';
import {Module, SHA256Hash, VersionedObjectResult, Instance, Person} from '@OneCoreTypes';
import {
    createSingleObjectThroughPurePlan,
    VERSION_UPDATES,
    createManyObjectsThroughPurePlan
} from 'one.core/lib/storage';
import ConnectionsModel from './ConnectionsModel';
//@ts-ignore
import {getDbInstance} from 'one.core/lib/system/storage-base';
import {implode} from 'one.core/lib/microdata-imploder';
import ChannelManager, {ChannelInformation} from './ChannelManager';
import i18nModelsInstance from '../i18n';
import ConsentFileModel from './ConsentFileModel';
import {createRandomString} from 'one.core/lib/system/crypto-helpers';
import {calculateIdHashOfObj} from 'one.core/lib/util/object';
import AccessModel, {FreedaAccessGroups} from './AccessModel';

/**
 * Represents the state of authentication.
 */
export enum AuthenticationState {
    NotAuthenticated,
    Authenticating,
    Authenticated
}

/**
 * Represent the mode the user will choose to logout
 *       ->purge Data: logout and delete the current indexedDB instance
 *       ->logout: simply close instance
 */
export enum LogoutMode {
    PurgeData,
    KeepData
}

/**
 * Import all plan modules
 */
async function importModules(): Promise<VersionedObjectResult<Module>[]> {
    const modules = Object.keys(oneModules).map(key => ({
        moduleName: key,
        code: oneModules[key]
    }));

    return Promise.all(
        modules.map(module =>
            createSingleObjectThroughPurePlan(
                {
                    module: '@one/module-importer',
                    versionMapPolicy: {
                        '*': VERSION_UPDATES.NONE_IF_LATEST
                    }
                },
                module
            )
        )
    );
}

/**
 * Model that exposes functionality closely related to one.core
 */
export default class OneInstanceModel extends EventEmitter {
    /** Keeps track of the current user state. */
    private currentAuthenticationState: AuthenticationState;
    /**
     * Keeps track of user registration state:
     * true -> user is register and need to agree privacy policy
     * false -> user has finished the registration process
     */
    private currentRegistrationState: boolean;
    /**
     * is set in the registration process
     */
    private currentPatientTypeState: string;
    /**
     * if the partner has no patient, the state is true,
     * after the patient - partner connection is established,
     * the partner state becomes false
     */
    private currentPartnerState: boolean;

    private password: string;
    private randomEmail: string | null;
    private randomInstanceName: string | null;

    private connectionsModel: ConnectionsModel;
    private channelManager: ChannelManager;
    private consentFileModel: ConsentFileModel;
    private accessModel: AccessModel;

    // encrypt everything by default
    private encryptStorage: boolean = true;

    /**
     * Construct a new model instance
     *
     * @param {ConnectionsModel} connectionsModel
     * @param {ChannelManager} channelManager
     * @param {ConsentFileModel} consentFileModel
     * @param {AccessModel} accessModel
     */
    constructor(
        connectionsModel: ConnectionsModel,
        channelManager: ChannelManager,
        consentFileModel: ConsentFileModel,
        accessModel: AccessModel
    ) {
        super();
        this.password = '';
        this.randomEmail = '';
        this.randomInstanceName = '';
        this.currentAuthenticationState = AuthenticationState.NotAuthenticated;
        this.connectionsModel = connectionsModel;
        this.currentRegistrationState = false;
        this.currentPartnerState = false;
        this.currentPatientTypeState = '';
        this.channelManager = channelManager;
        this.consentFileModel = consentFileModel;
        this.accessModel = accessModel;
    }

    authenticationState(): AuthenticationState {
        return this.currentAuthenticationState;
    }

    registrationState(): boolean {
        return this.currentRegistrationState;
    }

    patientTypeState(): string {
        return this.currentPatientTypeState;
    }

    partnerState(): boolean {
        return this.currentPartnerState;
    }

    partnerConnectedWithPatient(): void {
        this.currentPartnerState = false;
        this.emit('partner_state_changed');
    }

    /**
     * Both in register and login cases we need to know if the instance already exists:
     * if the user has login before on this device, the instance name will be available
     * in local storage.
     *
     * @returns {boolean}
     */
    private static checkIfInstanceExists(): boolean {
        return !!localStorage.getItem('instance');
    }

    /**
     * When the recovery process is started, the previously generated email is read from the qr code.
     * The previously created instance with that email as owner is deleted and a new one is created.
     * The user has to re-enter a password, which will be used for the new instance.
     *
     * @param {string} email
     * @param {string} secret
     * @param {string} patientType
     * @param {string} anonymousEmail
     * @returns {Promise<void>}
     */
    async recoverInstance(
        email: string,
        secret: string,
        patientType: string,
        anonymousEmail: string
    ): Promise<void> {
        this.currentPatientTypeState = patientType;

        try {
            const ownerIdHash = await calculateIdHashOfObj({
                $type$: 'Person',
                email: localStorage.getItem('email')
            } as Person);
            const instanceIdHash = await calculateIdHashOfObj({
                $type$: 'Instance',
                name: localStorage.getItem('instance'),
                owner: ownerIdHash
            } as Instance);
            await this.deleteInstance('data#' + instanceIdHash);
        } catch (_) {
            throw Error(i18nModelsInstance.t('errors:login.userNotFound'));
        }
        this.password = secret;
        await this.createNewInstanceWithReceivedEmail(email, false, anonymousEmail);
    }

    /**
     * In instance take over case, the new instance will receive the user email
     * via qr code and the new instance will be created using that email.
     *
     * @param {string} email
     * @param {boolean} takeOver
     * @param {string} anonymousEmail
     */
    async createNewInstanceWithReceivedEmail(
        email: string,
        takeOver = false,
        anonymousEmail?: string
    ): Promise<void> {
        this.randomEmail = email;
        this.randomInstanceName = await createRandomString(64);
        localStorage.setItem('device_id', await createRandomString(64));
        localStorage.setItem('email', this.randomEmail);
        localStorage.setItem('instance', this.randomInstanceName);

        const {encryptStorage} = this;

        await initInstance({
            name: this.randomInstanceName,
            email: this.randomEmail,
            secret: this.password,
            encryptStorage,
            ownerName: 'name' + this.randomEmail,
<<<<<<< HEAD
            initialRecipes: Recipies
=======
            initialRecipes: Recipes,
            initiallyEnabledReverseMapTypes: new Map([['Instance', new Set(['owner'])]])
>>>>>>> bb48b301
        });

        await importModules();
        this.unregister();
        this.initialisingApplication(anonymousEmail, takeOver);
    }

    /**
     * Open an existing instance or create a new one if the instance does not exist.
     *
     * @param {string} secret - Secret for decryption
     */
    async initialiseInstance(secret: string): Promise<void> {
        this.currentAuthenticationState = AuthenticationState.Authenticating;
        this.password = secret;
        this.randomEmail = localStorage.getItem('email');
        this.randomInstanceName = localStorage.getItem('instance');

        if (this.randomInstanceName === null && this.randomEmail === null) {
            this.randomEmail = await createRandomString(20);
            this.randomInstanceName = await createRandomString(64);
            localStorage.setItem('device_id', await createRandomString(64));
            localStorage.setItem('email', this.randomEmail);
            localStorage.setItem('instance', this.randomInstanceName);
        }

        if (this.randomInstanceName && this.randomEmail) {
            const {encryptStorage} = this;

            await initInstance({
                name: this.randomInstanceName,
                email: this.randomEmail,
                secret,
                encryptStorage,
                ownerName: 'name' + this.randomEmail,
<<<<<<< HEAD
                initialRecipes: Recipies
=======
                initialRecipes: Recipes,
                initiallyEnabledReverseMapTypes: new Map([['Instance', new Set(['owner'])]])
>>>>>>> bb48b301
            });

            await importModules();
        }
        this.initialisingApplication();
    }

    /**
     * Helper function for initialising the modules of the application.
     */
    initialisingApplication(anonymousEmail?: string, takeOver?: boolean): void {
        // TODO: replace this when we have events that can handle promises as return values
        const firstCallback = (error?: Error): void => {
            if (error) {
                throw error;
            } else {
                this.emit('authstate_changed');

                // if a partner has no patients associated, then he enters in a
                // partner state, where the application is not available until a
                // patient is being associated with this partner
                this.accessModel
                    .getAccessGroupPersons(FreedaAccessGroups.partner)
                    .then(partners => {
                        if (
                            this.currentPatientTypeState.includes('partner') &&
                            partners.length === 0
                        ) {
                            this.currentPartnerState = true;
                            this.emit('partner_state_changed');
                        }
                    })
                    .catch(e => {
                        console.error('Error getting access group members:', e);
                    });
            }
        };
        // The AuthenticationState is needed to be on Authenticated so that
        // the models can be initialised (see Model.ts init method).
        this.currentAuthenticationState = AuthenticationState.Authenticated;
        this.emit(
            'authstate_changed_first',
            this.currentRegistrationState,
            firstCallback,
            anonymousEmail,
            takeOver
        );
    }

    /**
     * Login into the one instance using an existing instance.
     *
     * @param {string} secret - Secret for decryption
     * @param {string} patientType - type of the patient or of the partner
     * @param {string} isPersonalCloudInvite - if the url contains an invite
     * for personal cloud, the instance should not be initialised yet
     */
    async login(
        secret: string,
        patientType: string,
        isPersonalCloudInvite: boolean
    ): Promise<void> {
        this.currentPatientTypeState = patientType;

        if (isPersonalCloudInvite) {
            this.password = secret;
            this.currentRegistrationState = true;
            this.currentAuthenticationState = AuthenticationState.Authenticated;
            this.emit('registration_state_changed');
            this.emit('authstate_changed');
            return;
        }

        if (!OneInstanceModel.checkIfInstanceExists()) {
            throw TypeError(i18nModelsInstance.t('errors:login.userNotFound'));
        }

        const name = localStorage.getItem('instance');
        const email = localStorage.getItem('email');

        if (name && email) {
            await this.initialiseInstance(secret);

            const consentFile = await this.consentFileModel.getOwnerConsentFile();

            if (consentFile === undefined) {
                this.currentRegistrationState = true;
                this.emit('registration_state_changed');
            } else {
                this.currentRegistrationState = false;
            }
        }
    }

    /**
     * Depending on the logoutMode user will logout or the instance will be deleted.
     *
     * @param {logout} logoutMode
     */
    async logout(logoutMode: LogoutMode): Promise<void> {
        await this.connectionsModel.shutdown();
        const dbInstance = getDbInstance();

        setTimeout( () => {
            dbInstance.close();
            closeInstance();
        },1500);


        if (logoutMode === LogoutMode.PurgeData) {
            await this.deleteInstance(dbInstance.name);
        }

        this.currentAuthenticationState = AuthenticationState.NotAuthenticated;
        this.emit('authstate_changed_first');
        this.emit('authstate_changed');
    }

    /**
     * Register into the one instance by creating a new one.
     * @param {string} secret - Secret for decryption
     * @param {string} patientType
     */
    async register(secret: string, patientType: string): Promise<void> {
        if (!OneInstanceModel.checkIfInstanceExists()) {
            this.currentRegistrationState = true;
            this.currentPatientTypeState = patientType;
            await this.initialiseInstance(secret);
            this.emit('registration_state_changed');
            return;
        }

        throw EvalError(i18nModelsInstance.t('errors:oneInstanceModel.loginNotRegister'));
    }

    /**
     * After the user accepts the privacy policy or synchronise the current device
     * with another device that he owns, the registration state will be set to false
     * and the application will be displayed.
     */
    unregister(): void {
        this.currentRegistrationState = false;
        this.emit('registration_state_changed');
    }

    /**
     * Create a backup of the whole instance.
     *
     * @returns {Promise<Blob>} The exported content
     */
    async backupInstance(): Promise<Blob> {
        const hashesToImplode: SHA256Hash[] = [];
        const channelsInfo = await this.channelManager.channels();
        await Promise.all(
            channelsInfo.map(async (channelInfo: ChannelInformation) => {
                return hashesToImplode.push(channelInfo.hash);
            })
        );

        const implodedHashesResult = await Promise.all(
            hashesToImplode.map(async hashToImplode => await implode(hashToImplode))
        ).then(microdataArray => {
            return JSON.stringify(microdataArray);
        });

        return new Blob([implodedHashesResult], {type: 'text/html'});
    }

    /**
     * Restore an instance from an export
     *
     * @param {Blob} data - The data from which to restore the instance
     */
    async restoreInstance(data: Blob): Promise<void> {
        const dataText = await new Promise((resolve, reject) => {
            const fr = new FileReader();

            fr.addEventListener('load', () => {
                resolve(fr.result);
            });

            fr.addEventListener('error', err => {
                reject(err);
            });

            fr.readAsText(data);
        });

        if (typeof dataText === 'string') {
            const microdataArray = JSON.parse(dataText);

            await createManyObjectsThroughPurePlan(
                {
                    module: '@module/explodeObject',
                    versionMapPolicy: {
                        '*': VERSION_UPDATES.ALWAYS
                    }
                },
                microdataArray
            );
        }
    }

    getSecret(): string {
        return this.password;
    }

    /**
     * Deletes the instance db which name is given as argument.
     *
     * @param {string} dbInstanceName
     * @returns {Promise<void>}
     */
    async deleteInstance(dbInstanceName: string): Promise<void> {
        localStorage.clear();
        sessionStorage.clear();
        return new Promise((resolve, reject) => {
            const deletion = indexedDB.deleteDatabase(dbInstanceName);
            deletion.onsuccess = () => resolve();
            deletion.onerror = () =>
                reject(new Error(`Error deleting indexedDB: ${deletion.error}`));
        });
    }
}<|MERGE_RESOLUTION|>--- conflicted
+++ resolved
@@ -221,12 +221,7 @@
             secret: this.password,
             encryptStorage,
             ownerName: 'name' + this.randomEmail,
-<<<<<<< HEAD
-            initialRecipes: Recipies
-=======
-            initialRecipes: Recipes,
-            initiallyEnabledReverseMapTypes: new Map([['Instance', new Set(['owner'])]])
->>>>>>> bb48b301
+            initialRecipes: Recipes
         });
 
         await importModules();
@@ -262,12 +257,7 @@
                 secret,
                 encryptStorage,
                 ownerName: 'name' + this.randomEmail,
-<<<<<<< HEAD
-                initialRecipes: Recipies
-=======
-                initialRecipes: Recipes,
-                initiallyEnabledReverseMapTypes: new Map([['Instance', new Set(['owner'])]])
->>>>>>> bb48b301
+                initialRecipes: Recipes
             });
 
             await importModules();
