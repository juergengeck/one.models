import type {
    OneUnversionedObjectInterfaces,
    OneVersionedObjectInterfaces
} from '@OneObjectInterfaces';
import {storeVersionedObjectCRDT} from '@refinio/one.core/lib/crdt';
import {getInstanceIdHash, getInstanceOwnerIdHash} from '@refinio/one.core/lib/instance';
import {
    createCryptoApiFromDefaultKeys,
    getDefaultKeys
} from '@refinio/one.core/lib/keychain/keychain';
import type {
    OneIdObjectTypes,
    OneUnversionedObjectTypeNames,
    OneVersionedObjectTypeNames,
    OneVersionedObjectTypes,
    Person
} from '@refinio/one.core/lib/recipes';
import {getOnlyLatestReferencingObjsHashAndId} from '@refinio/one.core/lib/reverse-map-query';
import {getObject} from '@refinio/one.core/lib/storage-unversioned-objects';
import type {UnversionedObjectResult} from '@refinio/one.core/lib/storage-unversioned-objects';
import type {
    IdFileCreation,
    VersionedObjectResult
} from '@refinio/one.core/lib/storage-versioned-objects';
import {
    getIdObject,
    getObjectByIdHash,
    onIdObj,
    onVersionedObj
} from '@refinio/one.core/lib/storage-versioned-objects';
import {createRandomString} from '@refinio/one.core/lib/system/crypto-helpers';
import {calculateIdHashOfObj} from '@refinio/one.core/lib/util/object';
import {serializeWithType} from '@refinio/one.core/lib/util/promise';
import type {SHA256Hash, SHA256IdHash} from '@refinio/one.core/lib/util/type-checks';
import type {LocalInstanceInfo} from '../../misc/ConnectionEstablishment/LeuteConnectionsModule';
import {
    getInstancesOfPerson,
    getLocalInstanceOfPerson,
    hasPersonLocalInstance
} from '../../misc/instance';
import {OEvent} from '../../misc/OEvent';
import {createPerson, createPersonWithDefaultKeys, isPersonComplete} from '../../misc/person';
import type {ChannelEntry} from '../../recipes/ChannelRecipes';
import type {OneInstanceEndpoint} from '../../recipes/Leute/CommunicationEndpoints';
import type {Leute} from '../../recipes/Leute/Leute';
import type {PersonImage, PersonStatus, SignKey} from '../../recipes/Leute/PersonDescriptions';
import type {Profile} from '../../recipes/Leute/Profile';
import type {Someone} from '../../recipes/Leute/Someone';
import TrustedKeysManager from './TrustedKeysManager';
import type {CreationTime} from '../../recipes/MetaRecipes';
import type {ObjectData, QueryOptions} from '../ChannelManager';
import {Model} from '../Model';
import GroupModel from './GroupModel';
import ProfileModel from './ProfileModel';
import SomeoneModel from './SomeoneModel';

const ZERO_HASH = '0'.repeat(64);

/**
 * This class manages people - to be precise: their identities including your own.
 *
 * Identity is important for defining which data belongs to whom, with whom to share data ...
 * This class is one of the few central building blocks that makes the one ecosystem tick.
 *
 * It uses three concepts to manage identities:
 * - Person:  A person is the identity used throughout the application. Connections, messages
 *            access rights are all tied to a person. The SHA256Hash of the person object is
 *            what is usually used to refer to a person, so if we speak of person-id we usually mean
 *            the SHA256Hash<Person>. Another alias for a person / person-id is 'Identity'.
 * - Profile: A profile describes a person and ways how to contact that person.
 *            Multiple profiles for the same person are supported, because we think that you don't
 *            want to share the same profile about yourself with all persons you know. Perhaps you
 *            want to share a 'good boy' profile (nice profile image) with your family, but a
 *            bad-ass profile with your friends.
 * - Someone: A real life persons might want to create multiple identities. Use cases are:
 *            - Anonymous identities (throw away identities or for dating ...)
 *            - Work Identity / Private Identity to be able to separate work from private life
 *              better compared having one identity but a work and private profile.
 *            'Someone' is a collection of Identities that belongs to a single person. For other
 *            persons you usually only know a single identity, so the someone object of this person
 *            just refers to profiles of a single identity. But for your own you will have lots of
 *            Identities. Someone is only a local mechanism to group multiple identities of the
 *            same person. It has no meaning beyond the own ONE ecosystem.
 *
 * Q: How are Person / Profile and Someone related?
 * A: Someone refers to multiple profiles, a profile refers to an identity.
 *
 * Q: What are the responsibilities of this model?
 * A:
 * 1) Manage all those identities
 *    - Create new identities
 *    - Get a list of identities / own identities
 * 2) Manage the profiles describe those identities.
 *    - create / update / delete profiles
 *    - share profiles with others / get sharing state
 *    - obtain profiles
 */
export default class LeuteModel extends Model {
    // #### Events ####

    public onProfileUpdate: OEvent<(profile: Profile, isMe: boolean) => void> = new OEvent();

    // Emitted when a new instance endpoint was added to leute
    // Note: It might be emitted also for already known endpoints at the moment.
    public onNewOneInstanceEndpoint = new OEvent<
        (endpoint: OneInstanceEndpoint, isMe: boolean) => void
    >();

    public beforeMainIdSwitch: OEvent<(identity: SHA256IdHash<Person>) => void> = new OEvent();

    public afterMainIdSwitch: OEvent<(identity: SHA256IdHash<Person>) => void> = new OEvent();

    // #### Events - END ####

    public static readonly EVERYONE_GROUP_NAME = 'everyone';

    private readonly commserverUrl: string;

    private pLoadedVersion?: SHA256Hash<Leute>;
    private leute?: Leute;
    private readonly createEveryoneGroup: boolean;
    private shutdownInternal: () => Promise<void> = async () => {
        /*...*/
    };

    // Map that stores diplay names
    private personNameCache = new Map<SHA256IdHash<Person>, string>();

    private trustedKeysManager = new TrustedKeysManager(this);

    get trust(): TrustedKeysManager {
        return this.trustedKeysManager;
    }

    /**
     * Constructor
     *
     * @param commserverUrl - when creating the default oneInstanceEndpoint this url is used
     * @param createEveryoneGroup -  If true then init() should create an everyone group and add
     * listeners for new 'Person' objects and add them if they are not in the everyone group.
     * (default: false)
     */
    constructor(commserverUrl: string, createEveryoneGroup: boolean = false) {
        super();
        this.commserverUrl = commserverUrl;
        this.createEveryoneGroup = createEveryoneGroup;
    }

    /**
     * Init the module.
     *
     * This will initialize the data structures for 'me': someone, profile and a
     * OneInstanceEndpoint for the current instance.
     * As main identity the owner of the main one instance is used. This might change in the future!
     */
    public async init(): Promise<void> {
        this.state.assertCurrentState('Uninitialised');

        // Reuse the instance and person from one.core
        const personId = getInstanceOwnerIdHash();
        if (personId === undefined) {
            throw new Error('The instance has no owner.');
        }

        try {
            await this.loadLatestVersion();
        } catch (e) {
            const instanceId = getInstanceIdHash();
            if (instanceId === undefined) {
                throw new Error('The instance is not initialized.');
            }

            const instanceKeysHash = await getDefaultKeys(instanceId);
            const personKeysHash = await getDefaultKeys(personId);

            // One Instance endpoints for main instance with keys
            const endpoint: OneInstanceEndpoint = {
                $type$: 'OneInstanceEndpoint',
                personId,
                url: this.commserverUrl,
                instanceId: instanceId,
                instanceKeys: instanceKeysHash,
                personKeys: personKeysHash
            };

            const personKeys = await getObject(personKeysHash);

            const signKey: SignKey = {
                $type$: 'SignKey',
                key: personKeys.publicSignKey
            };

            // Create the profile / someone objects. If they already exist, ONE and crdts will make sure
            // that creation is only done if the objects don't exist.
            const profile = await ProfileModel.constructWithNewProfile(
                personId,
                personId,
                'default',
                [endpoint],
                [signKey]
            );

            const someone = await SomeoneModel.constructWithNewSomeone('me', profile.idHash);

            // Assign the leute object to the member for the saveAndLoad function
            // I know this member passing around isn't ideal. We should fix this later, to make it more
            // explicit what happens here.
            this.leute = {
                $type$: 'Leute',
                appId: 'one.leute',
                me: someone.idHash,
                other: [],
                group: []
            };
            await this.saveAndLoad();
        }

        const disconnectFns: Array<() => void> = [];
        disconnectFns.push(
            onVersionedObj.addListener(result => {
                if (isVersionedResultOfType(result, 'Profile')) {
                    this.addProfileFromResult(result).catch(console.error);
                    this.updatePersonNameCacheForPerson(result.obj.personId).catch(console.error);
                }
            })
        );

        if (this.createEveryoneGroup) {
            const group = await this.createGroupInternal(LeuteModel.EVERYONE_GROUP_NAME);
            if (group.persons.find(person => person === personId) === undefined) {
                group.persons.push(personId);
                await group.saveAndLoad();
            }
            disconnectFns.push(onIdObj.addListener(this.addPersonToEveryoneGroup.bind(this)));
        }

        this.shutdownInternal = async () => {
            await this.trust.shutdown();
            for (const disconnectFn of disconnectFns) {
                disconnectFn();
            }
            this.leute = undefined;
            this.pLoadedVersion = undefined;
            this.personNameCache.clear();
            this.shutdownInternal = async () => {
                /*...*/
            };
        };

<<<<<<< HEAD
=======
        await this.trust.init();
        await this.updatePersonNameCache().catch(console.error);
>>>>>>> 21ad7534
        this.state.triggerEvent('init');
        await this.trust.init();
    }

    /**
     * Shutdown the leute model
     */
    public async shutdown(): Promise<void> {
        this.state.assertCurrentState('Initialised');
        await this.shutdownInternal();
        this.state.triggerEvent('shutdown');
    }

    // ######## Me management ########

    /**
     * Get the someone that represents me.
     */
    public async me(): Promise<SomeoneModel> {
        this.state.assertCurrentState('Initialised');

        if (this.leute === undefined) {
            throw new Error('Leute model is not initialized');
        }
        return SomeoneModel.constructFromLatestVersion(this.leute.me);
    }

    /**
     * Get the someone that represents me, but don't load the data, yet.
     *
     * In order to use the returned model you have to call one of its load functions first.
     */
    public meLazyLoad(): SomeoneModel {
        this.state.assertCurrentState('Initialised');

        if (this.leute === undefined) {
            throw new Error('Leute model is not initialized');
        }
        return new SomeoneModel(this.leute.me);
    }

    // ######## Other people management ########

    /**
     * Get all other persons you know.
     */
    public async others(): Promise<SomeoneModel[]> {
        this.state.assertCurrentState('Initialised');

        if (this.leute === undefined) {
            throw new Error('Leute model is not initialized');
        }
        return Promise.all(this.leute.other.map(SomeoneModel.constructFromLatestVersion));
    }

    /**
     * Get all other persons you know, but don't grab the data, yet.
     *
     * In order to use the returned models you have to call one of its load functions first.
     */
    public othersLazyLoad(): SomeoneModel[] {
        this.state.assertCurrentState('Initialised');

        if (this.leute === undefined) {
            throw new Error('Leute model is not initialized');
        }
        return this.leute.other.map(idHash => new SomeoneModel(idHash));
    }

    /**
     * Add a new person
     *
     * @param other
     */
    public async addSomeoneElse(other: SHA256IdHash<Someone>): Promise<void> {
        this.state.assertCurrentState('Initialised');

        if (this.leute === undefined) {
            throw new Error('Leute model is not initialized');
        }
        if (this.leute.me === other) {
            throw new Error('You cannot add yourself as other person');
        }

        const others = new Set(this.leute.other);
        others.add(other);
        this.leute.other = [...others];
        await this.saveAndLoad();
    }

    /**
     * Remove a person you know.
     *
     * @param other
     */
    public async removeSomeoneElse(other: SHA256IdHash<Someone>): Promise<void> {
        this.state.assertCurrentState('Initialised');

        if (this.leute === undefined) {
            throw new Error('Leute model is not initialized');
        }

        this.leute.other = this.leute.other.filter(o => o !== other);
        await this.saveAndLoad();
    }

    // ######## Identity management ########

    /**
     * Create a new identity and a 'default' profile for myself.
     */
    public async createProfileAndIdentityForMe(): Promise<ProfileModel> {
        this.state.assertCurrentState('Initialised');

        if (this.leute === undefined) {
            throw new Error('Leute model is not initialized');
        }

        const me = await this.me();
        const newPersonId = await LeuteModel.createIdentityWithInstanceAndKeys();
        const myIdentity = await me.mainIdentity();
        // add identity first so that the profile creation event has it
        await me.addIdentity(newPersonId);
        const newProfile = await ProfileModel.constructWithNewProfile(
            newPersonId,
            myIdentity,
            'default'
        );
        await me.addProfile(newProfile.idHash);
        return newProfile;
    }

    /**
     * Create a new identity and a 'default' profile for someone.
     */
    public async createProfileAndIdentityForSomeone(
        someoneId: SHA256IdHash<Someone>
    ): Promise<ProfileModel> {
        this.state.assertCurrentState('Initialised');

        if (this.leute === undefined) {
            throw new Error('Leute model is not initialized');
        }

        const someone = await SomeoneModel.constructFromLatestVersion(someoneId);
        const me = await this.me();

        if (me.idHash === someone.idHash) {
            return this.createProfileAndIdentityForMe();
        }

        const newPersonId = await LeuteModel.createIdentity();
        const myIdentity = await me.mainIdentity();
        // add identity first so that the profile creation event has it
        await someone.addIdentity(newPersonId);
        return someone.createProfile('default', newPersonId, myIdentity);
    }

    /**
     * Create a new profile for someone.
     */
    public async createProfileForSomeone(
        someoneId: SHA256IdHash<Someone>,
        personId: SHA256IdHash<Person>
    ): Promise<ProfileModel> {
        this.state.assertCurrentState('Initialised');

        if (this.leute === undefined) {
            throw new Error('Leute model is not initialized');
        }

        const someone = await SomeoneModel.constructFromLatestVersion(someoneId);
        const me = await this.me();
        const myIdentity = await me.mainIdentity();
        // check if identity is already managed
        if (!someone.identities().find(i => i === personId)) {
            // add identity first so that the profile creation event has it
            await someone.addIdentity(personId);
        }
        return someone.createProfile(await createRandomString(32), personId, myIdentity);
    }

    /**
     * Create someone with a completely new identity.
     */
    public async createSomeoneWithNewIdentity(): Promise<SHA256IdHash<Someone>> {
        this.state.assertCurrentState('Initialised');

        if (this.leute === undefined) {
            throw new Error('Leute model is not initialized');
        }

        const newPersonId = await LeuteModel.createIdentity();
        const me = await this.me();
        const myIdentity = await me.mainIdentity();
        const newProfile = await ProfileModel.constructWithNewProfile(
            newPersonId,
            myIdentity,
            'default'
        );
        const someoneNew = await SomeoneModel.constructWithNewSomeone(
            await createRandomString(32),
            newProfile.idHash
        );
        await this.addSomeoneElse(someoneNew.idHash);

        return someoneNew.idHash;
    }

    // ######## Group management ########

    /**
     * Create a new group.
     *
     * If it already exist this will return the existing group instead.
     *
     * @param name - If specified use this name, otherwise create a group with a random id.
     * @returns the created group or the existing one if it already existed.
     */
    public async createGroup(name?: string): Promise<GroupModel> {
        this.state.assertCurrentState('Initialised');
        return this.createGroupInternal(name);
    }

    /**
     * Get a list of groups.
     */
    public async groups(): Promise<GroupModel[]> {
        this.state.assertCurrentState('Initialised');

        if (this.leute === undefined) {
            throw new Error('Leute model is not initialized');
        }

        return Promise.all(this.leute.group.map(GroupModel.constructFromLatestProfileVersion));
    }

    public static async everyoneGroup(): Promise<GroupModel> {
        try {
            return await GroupModel.constructFromLatestProfileVersionByGroupName(
                LeuteModel.EVERYONE_GROUP_NAME
            );
        } catch (e) {
            throw new Error(`Everyone group does not exist: ${e.message}`);
        }
    }

    // ######## Misc stuff ########

    /**
     * Return the SomeoneModel identified by the person Id or undefined otherwise.
     * @param personId
     */
    public async getSomeone(personId: SHA256IdHash<Person>): Promise<SomeoneModel | undefined> {
        this.state.assertCurrentState('Initialised');

        if (this.leute === undefined) {
            console.error(
                'getSomeone: Leute model does not seem to be initialized (this.leute is null)'
            );
            return;
        }

        const entries = await getOnlyLatestReferencingObjsHashAndId(personId, 'Someone');

        // Find the entry that is present in the leute list
        const leute = this.leute;
        const entry = entries.find(e => leute.me === e.idHash || leute.other.includes(e.idHash));

        if (entry === undefined) {
            return undefined;
        }

        return SomeoneModel.constructFromVersion(entry.hash);
    }

    async hasProfile(profileId: SHA256IdHash<Profile>): Promise<boolean> {
        this.state.assertCurrentState('Initialised');

        if (this.leute === undefined) {
            console.error(
                'hasProfile: Leute model does not seem to be initialized (this.leute is null)'
            );
            return false;
        }

        const someones = await getOnlyLatestReferencingObjsHashAndId(profileId, 'Someone');

        for (const someone of someones) {
            if (this.leute.other.includes(someone.idHash)) {
                return true;
            }
            if (this.leute.me === someone.idHash) {
                return true;
            }
        }

        return false;
    }

    /**
     * Return the main ProfileModel of the SomeoneModel identified by the personId.
     * @param personId
     */
    public async getMainProfile(personId: SHA256IdHash<Person>): Promise<ProfileModel> {
        this.state.assertCurrentState('Initialised');

        const someone = await this.getSomeone(personId);

        if (someone === undefined) {
            throw new Error(`No someone found for the given personId: ${personId}`);
        }

        return someone.mainProfile();
    }

    /**
     * Sets a new profile for myself.
     *
     * If the profile has a different identity, than the old one the main identity will change!
     *
     * @param profileHash
     */
    public async setMyMainProfile(profileHash: SHA256IdHash<Profile>) {
        const profile = await getIdObject(profileHash);
        const mySomeone = await this.me();
        const oldIdentity = await mySomeone.mainIdentity();
        const newIdentity = profile.personId;

        if (oldIdentity === newIdentity) {
            await mySomeone.setMainProfile(profileHash);
        } else {
            this.beforeMainIdSwitch.emit(oldIdentity);
            if (!(await isPersonComplete(newIdentity))) {
                throw new Error('Person is not complete!');
            }
            await mySomeone.setMainProfile(profileHash);
            this.afterMainIdSwitch.emit(newIdentity);
        }
    }

    /**
     * Get my own main profile.
     */
    public async getMyMainProfile(): Promise<ProfileModel> {
        const mySomeone = await this.me();
        return await mySomeone.mainProfile();
    }

    /**
     * Change the main identity by setting a new mainProfile.
     *
     * @param newIdentity
     */
    public async changeMyMainIdentity(newIdentity: SHA256IdHash<Person>) {
        const mySomeone = await this.me();
        const oldIdentity = await mySomeone.mainIdentity();
        this.beforeMainIdSwitch.emit(oldIdentity);
        if (!(await isPersonComplete(newIdentity))) {
            throw new Error('Person is not complete!');
        }
        await mySomeone.setMainIdentity(newIdentity);
        this.afterMainIdSwitch.emit(newIdentity);
    }

    /**
     * Get my own main identity (at the moment from the main profile).
     */
    public async myMainIdentity(): Promise<SHA256IdHash<Person>> {
        const mySomeone = await this.me();
        return mySomeone.mainIdentity();
    }

    /**
     * Add a profile to a someone object already managing this persons identity.
     *
     * If no such someone object exists a new one is created.
     */
    public async addProfile(profile: SHA256IdHash<Profile>): Promise<void> {
        this.state.assertCurrentState('Initialised');
        await this.addProfileFromResult(await getObjectByIdHash(profile));
    }

    /**
     * Get my own instance endpoints.
     *
     * @param mainOnly - If true, then only get endpoints for your main identity.
     */
    public async findAllOneInstanceEndpointsForMe(mainOnly = true): Promise<OneInstanceEndpoint[]> {
        this.state.assertCurrentState('Initialised');

        const me = await this.me();
        return me.collectAllEndpointsOfType(
            'OneInstanceEndpoint',
            mainOnly ? await me.mainIdentity() : undefined
        );
    }

    /**
     * Get all instance endpoints for person.
     *
     * @param personId
     */
    public async findAllOneInstanceEndpointsForPerson(
        personId: SHA256IdHash<Person>
    ): Promise<OneInstanceEndpoint[]> {
        this.state.assertCurrentState('Initialised');

        const someone = await this.getSomeone(personId);
        if (someone === undefined) {
            return [];
        }

        return someone.collectAllEndpointsOfType('OneInstanceEndpoint', personId);
    }

    /**
     * Get instance endpoints from all contacts.
     */
    public async findAllOneInstanceEndpointsForOthers(): Promise<OneInstanceEndpoint[]> {
        this.state.assertCurrentState('Initialised');

        const others = await this.others();
        const endpoints = await Promise.all(
            others.map(someone => someone.collectAllEndpointsOfType('OneInstanceEndpoint'))
        );
        return endpoints.reduce((acc, curr) => acc.concat(curr), []);
    }

    /**
     * Collect all remote instances of my other devices.
     */
    public async getMyLocalEndpoints(
        personId?: SHA256IdHash<Person>
    ): Promise<OneInstanceEndpoint[]> {
        const oneInstanceEndpoints: OneInstanceEndpoint[] = [];

        const me = await this.me();

        for (const identity of personId === undefined ? me.identities() : [personId]) {
            const instances = await getInstancesOfPerson(identity);
            const instancesMap = new Map(
                instances.map(instance => [instance.instanceId, instance.local])
            );

            const endpoints = await me.collectAllEndpointsOfType('OneInstanceEndpoint', identity);

            // Only keep the endpoints for which we do not have a complete keypair => remote
            oneInstanceEndpoints.push(
                ...endpoints.filter(endpoint => {
                    const isLocal = instancesMap.get(endpoint.instanceId);

                    if (isLocal === undefined) {
                        console.error(
                            `Internal error: We do not have an instance object for the OneInstanceEndpoint, instanceId: ${endpoint.instanceId}`
                        );
                        return false;
                    }

                    return isLocal;
                })
            );
        }

        return oneInstanceEndpoints;
    }

    /**
     * Collect all remote instances of my other devices.
     */
    public async getInternetOfMeEndpoints(): Promise<OneInstanceEndpoint[]> {
        const oneInstanceEndpoints: OneInstanceEndpoint[] = [];

        const me = await this.me();

        for (const identity of me.identities()) {
            const instances = await getInstancesOfPerson(identity);
            const instancesMap = new Map(
                instances.map(instance => [instance.instanceId, instance.local])
            );

            const endpoints = await me.collectAllEndpointsOfType('OneInstanceEndpoint', identity);

            // Only keep the endpoints for which we do not have a complete keypair => remote
            oneInstanceEndpoints.push(
                ...endpoints.filter(endpoint => {
                    const isLocal = instancesMap.get(endpoint.instanceId);

                    if (isLocal === undefined) {
                        console.error(
                            `Internal error: We do not have an instance object for the OneInstanceEndpoint, instanceId: ${endpoint.instanceId}`
                        );
                        return false;
                    }

                    return !isLocal;
                })
            );
        }

        return oneInstanceEndpoints;
    }

    /**
     * Collect all remote instances of everyone else.
     */
    public async getInternetOfPeopleEndpoints(): Promise<OneInstanceEndpoint[]> {
        return this.findAllOneInstanceEndpointsForOthers();
    }

    /**
     * Collect all IoM and IoP endpoints.
     */
    public async getAllRemoteEndpoints(): Promise<
        {
            endpoint: OneInstanceEndpoint;
            isIoM: boolean;
        }[]
    > {
        const iomEndpoints = await this.getInternetOfMeEndpoints();
        const iopEndpoints = await this.getInternetOfPeopleEndpoints();

        return [
            ...iomEndpoints.map(endpoint => ({
                endpoint,
                isIoM: true
            })),
            ...iopEndpoints.map(endpoint => ({
                endpoint,
                isIoM: false
            }))
        ];
    }

    /**
     *  Collect all local instances that represent this device.
     *
     *  Note: LeuteModel is probably not the correct place for this ... but instances.ts neither
     */
    public async getMyLocalInstances(): Promise<LocalInstanceInfo[]> {
        const me = await this.me();

        const localInstances: LocalInstanceInfo[] = [];
        for (const identity of me.identities()) {
            if (!(await hasPersonLocalInstance(identity))) {
                continue;
            }

            const instanceId = await getLocalInstanceOfPerson(identity);

            localInstances.push({
                instanceId,
                instanceCryptoApi: await createCryptoApiFromDefaultKeys(instanceId),
                personId: identity
            });
        }

        return localInstances;
    }

    /**
     *  Collect all local instances that represent this device.
     *
     *  Note: LeuteModel is probably not the correct place for this ... but instances.ts neither
     */
    public async getMyMainInstance(): Promise<LocalInstanceInfo> {
        const me = await this.me();

        const identity = await me.mainIdentity();
        const instanceId = await getLocalInstanceOfPerson(identity);

        return {
            instanceId,
            instanceCryptoApi: await createCryptoApiFromDefaultKeys(instanceId),
            personId: identity
        };
    }

    /**
     * Get the profile name from the main profile.
     *
     * @param personId
     */
    public async getMainProfileDisplayName(personId: SHA256IdHash<Person>): Promise<string> {
        this.state.assertCurrentState('Initialised');

        const someone = await this.getSomeone(personId);

        if (someone === undefined) {
            return 'undefined';
        }

        return someone.getMainProfileDisplayName();
    }

    /**
     * Get the profile name from one of the default profiles.
     *
     * It will first try to find the profile that we edited (I am owner).
     * Then it will try to find the profile that the person itself edited (He is owner)
     * Then it will look for a default profile from any owner.
     *
     * @param personId
     */
    public async getDefaultProfileDisplayName(personId: SHA256IdHash<Person>): Promise<string> {
        this.state.assertCurrentState('Initialised');

        const someone = await this.getSomeone(personId);

        if (someone === undefined) {
            return 'undefined';
        }

        return someone.getDefaultProfileDisplayName(personId);
    }

    /**
     * Returns items for pictures that were updated.
     *
     * @param _queryOptions
     */
    public async *retrievePersonImagesForJournal(
        _queryOptions?: QueryOptions
    ): AsyncIterableIterator<ObjectData<PersonImage>> {
        this.state.assertCurrentState('Initialised');

        const allProfiles = await this.getAllProfiles();

        const imagesWithPersonId: {personId: SHA256IdHash<Person>; image: PersonImage}[] = [];

        allProfiles.forEach((profile: ProfileModel) => {
            profile.descriptionsOfType('PersonImage').forEach(pi => {
                imagesWithPersonId.push({personId: profile.personId, image: pi});
            });
        });

        imagesWithPersonId.sort((imageWithPersonId1, imageWIthPersonId2) => {
            return imageWithPersonId1.image.timestamp < imageWIthPersonId2.image.timestamp
                ? 1
                : imageWithPersonId1.image.timestamp > imageWIthPersonId2.image.timestamp
                ? -1
                : 0;
        });

        const objectDatas = imagesWithPersonId.map(imageWithPersonId => {
            return {
                channelId: '',
                channelOwner: ZERO_HASH as SHA256IdHash<Person>,
                channelEntryHash: ZERO_HASH as SHA256Hash<ChannelEntry>,
                id: '',
                creationTime: new Date(imageWithPersonId.image.timestamp),
                creationTimeHash: ZERO_HASH as SHA256Hash<CreationTime>,
                author: imageWithPersonId.personId,
                sharedWith: [],
                data: imageWithPersonId.image,
                dataHash: ZERO_HASH as SHA256Hash<PersonImage>
            };
        });

        yield* objectDatas;
    }

    /**
     * Returns items for statuses that were updated.
     *
     * @param _queryOptions
     */
    public async *retrieveStatusesForJournal(
        _queryOptions?: QueryOptions
    ): AsyncIterableIterator<ObjectData<PersonStatus>> {
        this.state.assertCurrentState('Initialised');

        const allProfiles = await this.getAllProfiles();

        const statusesWithPersonId: {
            personId: SHA256IdHash<Person>;
            status: PersonStatus;
        }[] = [];

        allProfiles.forEach((profile: ProfileModel) => {
            profile.descriptionsOfType('PersonStatus').forEach(ps => {
                statusesWithPersonId.push({personId: profile.personId, status: ps});
            });
        });

        statusesWithPersonId.sort((status1, status2) => {
            return status1.status.timestamp < status2.status.timestamp
                ? 1
                : status1.status.timestamp > status2.status.timestamp
                ? -1
                : 0;
        });

        const objectDatas = statusesWithPersonId.map(statusWithPersonId => {
            return {
                channelId: '',
                channelOwner: ZERO_HASH as SHA256IdHash<Person>,
                channelEntryHash: ZERO_HASH as SHA256Hash<ChannelEntry>,
                id: '',
                creationTime: new Date(statusWithPersonId.status.timestamp),
                creationTimeHash: ZERO_HASH as SHA256Hash<CreationTime>,
                author: statusWithPersonId.personId,
                sharedWith: [],
                data: statusWithPersonId.status,
                dataHash: ZERO_HASH as SHA256Hash<PersonStatus>
            };
        });

        yield* objectDatas;
    }

    // ######## Private stuff ########

    /**
     * Create a new group.
     *
     * If it already exist this will return the existing group instead.
     *
     * @param name - If specified use this name, otherwise create a group with a random id.
     * @returns the created group or the existing one if it already existed.
     */
    private async createGroupInternal(name?: string): Promise<GroupModel> {
        if (this.leute === undefined) {
            throw new Error('Leute model is not initialized');
        }

        const group = await GroupModel.constructWithNewGroup(name);
        if (!this.leute.group.includes(group.groupIdHash)) {
            this.leute.group.push(group.groupIdHash);
            await this.saveAndLoad();
        }
        return group;
    }

    /**
     * Create an identity and an instance and corresponding keys
     */
    private static async createIdentityWithInstanceAndKeys(): Promise<SHA256IdHash<Person>> {
        const personResult = await createPersonWithDefaultKeys();
        // const instanceResult = createInstanceWithDefaultKeys(personResult.personId);
        return personResult.personId;
    }

    /**
     * Create an identity without any keys instance objects, etc.
     */
    private static async createIdentity(): Promise<SHA256IdHash<Person>> {
        return createPerson();
    }

    // ######## Hooks for one.core ########

    /**
     * Add a profile to the respective someone object.
     *
     * This call is registered at one.core for listening for new profiles.
     *
     * @param result
     * @private
     */
    private async addProfileFromResult(result: VersionedObjectResult<Profile>): Promise<void> {
        await serializeWithType('addProfile', async () => {
            if (this.leute === undefined) {
                console.error(
                    'addProfileFromResult: Leute model does not seem to be initialized' +
                        ' (this.leute is null)'
                );
                return;
            }

            const entries = await getOnlyLatestReferencingObjsHashAndId(
                result.obj.personId,
                'Someone'
            );

            // Find the entry that is present in the leute list
            const leute = this.leute;
            const entry = entries.find(
                e => leute.me === e.idHash || leute.other.includes(e.idHash)
            );

            const isMe = entry !== undefined && entry.idHash === this.leute.me;

            // If no someone was found, create a new one.
            // Attention: We do currently not check if another someone removed from leute exists for
            // this profile. So if a someone object is removed from the contacts of leute and a new
            // profile is received, the contact will reappear with a new someone.
            if (entry === undefined) {
                const someoneNew = await SomeoneModel.constructWithNewSomeone(
                    await createRandomString(32),
                    result.idHash
                );
                await this.addSomeoneElse(someoneNew.idHash);
            } else {
                const someone = await SomeoneModel.constructFromVersion(entry.hash);

                // on sync it could happen that the first profile
                // is not the default one, so when the default
                // profile is synced, we should correct it.
                if (!isMe && result.obj.profileId === 'default') {
                    await someone.setMainProfileIfNotDefault(result.idHash);
                }

                await someone.addProfile(result.idHash);
            }

            this.onProfileUpdate.emit(result.obj, isMe);

            const profileModel = await ProfileModel.constructFromResult(result);
            const endpoints = profileModel.endpointsOfType('OneInstanceEndpoint');

            // Emit new instance endpoint event (emits it also when it is not new ...)
            for (const endpoint of endpoints) {
                this.onNewOneInstanceEndpoint.emit(endpoint, isMe);
            }

            this.onUpdated.emit();
        });
    }

    /**
     * Add a person to the respective {@link LeuteModel.EVERYONE_GROUP_NAME} group.
     *
     * This call is registered at one.core for listening for new persons.
     *
     * @param result
     * @private
     */
    private async addPersonToEveryoneGroup(
        result: IdFileCreation<OneVersionedObjectTypes | OneIdObjectTypes>
    ): Promise<void> {
        const object = await getIdObject(
            result.idHash as unknown as SHA256IdHash<OneVersionedObjectTypes>
        );
        if (object.$type$ === 'Person') {
            await serializeWithType('addPerson', async () => {
                const group = await LeuteModel.everyoneGroup();
                if (group.persons.find(person => person === result.idHash) === undefined) {
                    group.persons.push(result.idHash as SHA256IdHash<Person>);
                    await group.saveAndLoad();
                }
            });
        }
    }

    /**
     * Updates the this.leute member on a new version.
     *
     * This call is registered at one.core for listening for new leute object versions.
     *
     * @param result
     * @private
     */
    private async updateLeuteMember(result: VersionedObjectResult) {
        if (isVersionedResultOfType(result, 'Leute')) {
            this.leute = result.obj;
            this.pLoadedVersion = result.hash;
            this.onUpdated.emit();
        }
    }

    // ######## Person name cache ########

    getPersonName(personId: SHA256IdHash<Person>): string {
        return this.personNameCache.get(personId) || 'N/A';
    }

    private async updatePersonNameCache(): Promise<void> {
        const me = await this.me();
        const others = await this.others();

        for (const someone of [me, ...others]) {
            const names = await someone.getDefaultProfileDisplayNames();
            for (const [personId, name] of names) {
                this.personNameCache.set(personId, name);
            }
        }
    }

    private async updatePersonNameCacheForPerson(personId: SHA256IdHash<Person>): Promise<void> {
        const someone = await this.getSomeone(personId);
        if (someone === undefined) {
            return;
        }

        const name = await someone.getDefaultProfileDisplayName(personId);
        this.personNameCache.set(personId, name);
    }

    // ######## private stuff - Load & Save ########

    /**
     * Return all the profiles of all the someones, including my own profiles.
     */
    private async getAllProfiles(): Promise<ProfileModel[]> {
        const someoneModels = [await this.me(), ...(await this.others())];

        const profileModels2d = await Promise.all(
            someoneModels.map((other: SomeoneModel) => {
                return other.profiles();
            })
        );

        return profileModels2d.reduce((prev, next) => {
            return prev.concat(next);
        });
    }

    /**
     * Load the latest someone version.
     */
    private async loadLatestVersion(): Promise<void> {
        const idHash = await calculateIdHashOfObj({
            $type$: 'Leute',
            appId: 'one.leute'
        });
        const result = await getObjectByIdHash(idHash);

        await this.updateModelDataFromLeute(result.obj, result.hash);
    }

    /**
     * Save the leute to disk and load the latest version.
     *
     * Why is there no pure save() function? The cause are crdts. The object that is eventually
     * written to disk might differ from the current state of this instance. This happens when new
     * data was received via chum since the last load. This means that we don't have a hash
     * representing the current state.
     *
     * TODO: It is possible to write the intermediary state and obtain a hash. So we can implement a
     *       pure save() function. But this requires the lower levels to write the top level object
     *       of the tree and return the corresponding hash to the caller. The
     *       storeVersionedObjectCRDT and the plan interfaces don't support that right now in a easy
     *       to grasp way.
     */
    private async saveAndLoad(): Promise<void> {
        if (this.leute === undefined) {
            throw new Error('No leute data that could be saved');
        }

        const result = await storeVersionedObjectCRDT(this.leute, this.pLoadedVersion);

        await this.updateModelDataFromLeute(result.obj, result.hash);

        this.onUpdated.emit();
    }

    /**
     * Updates the members of the model based on a loaded profile and the version hash.
     *
     * @param leute
     * @param version
     * @private
     */
    private async updateModelDataFromLeute(
        leute: Leute,
        version: SHA256Hash<Leute>
    ): Promise<void> {
        this.pLoadedVersion = version;
        this.leute = leute;
    }
}

// ######## private functions ########

function isVersionedResultOfType<T extends OneVersionedObjectTypeNames>(
    versionedObjectResult: VersionedObjectResult,
    type: T
): versionedObjectResult is VersionedObjectResult<OneVersionedObjectInterfaces[T]> {
    return versionedObjectResult.obj.$type$ === type;
}

function isUnversionedResultOfType<T extends OneUnversionedObjectTypeNames>(
    unversionedObjectResult: UnversionedObjectResult,
    type: T
): unversionedObjectResult is UnversionedObjectResult<OneUnversionedObjectInterfaces[T]> {
    return unversionedObjectResult.obj.$type$ === type;
}<|MERGE_RESOLUTION|>--- conflicted
+++ resolved
@@ -247,13 +247,9 @@
             };
         };
 
-<<<<<<< HEAD
-=======
+        this.state.triggerEvent('init');
         await this.trust.init();
         await this.updatePersonNameCache().catch(console.error);
->>>>>>> 21ad7534
-        this.state.triggerEvent('init');
-        await this.trust.init();
     }
 
     /**
