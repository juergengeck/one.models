--- conflicted
+++ resolved
@@ -4,19 +4,9 @@
     onVersionedObj,
     UnversionedObjectResult,
     VersionedObjectResult
-<<<<<<< HEAD
 } from '@refinio/one.core/lib/storage';
 import {getObjectByIdHash, storeVersionedObject} from '@refinio/one.core/lib/storage-versioned-objects';
 import {calculateIdHashOfObj} from '@refinio/one.core/lib/util/object';
-=======
-} from 'one.core/lib/storage';
-import {
-    getObjectByIdHash,
-    getObjectByIdObj,
-    storeVersionedObject
-} from 'one.core/lib/storage-versioned-objects';
-import {calculateIdHashOfObj} from 'one.core/lib/util/object';
->>>>>>> 14eb21c5
 import SomeoneModel from './SomeoneModel';
 import type {Someone} from '../../recipes/Leute/Someone';
 import type {Leute} from '../../recipes/Leute/Leute';
