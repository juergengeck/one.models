import type {Person} from '@refinio/one.core/lib/recipes.js';
import {getObject} from '@refinio/one.core/lib/storage-unversioned-objects.js';
import {
    getIdObject,
    getObjectByIdHash,
<<<<<<< HEAD
    storeVersionedObject
=======
    type VersionedObjectResult
>>>>>>> 368c5a53
} from '@refinio/one.core/lib/storage-versioned-objects.js';
import {calculateIdHashOfObj} from '@refinio/one.core/lib/util/object.js';
import type {SHA256Hash, SHA256IdHash} from '@refinio/one.core/lib/util/type-checks.js';

import {objectEvents} from '../../misc/ObjectEventDispatcher.js';
import {OEvent} from '../../misc/OEvent.js';
import type {
    CommunicationEndpointInterfaces,
    CommunicationEndpointTypeNames,
    CommunicationEndpointTypes
} from '../../recipes/Leute/CommunicationEndpoints.js';
import type {
    PersonDescriptionInterfaces,
    PersonDescriptionTypeNames,
    PersonDescriptionTypes
} from '../../recipes/Leute/PersonDescriptions.js';
import type {Profile} from '../../recipes/Leute/Profile.js';
import type {Someone} from '../../recipes/Leute/Someone.js';
import ProfileModel from './ProfileModel.js';

/**
 * This class is a nicer frontend for the Someone recipe.
 *
 * 'Someone' is a collection of several person identities that belong the the same real person.
 * Someone also collects all the profiles of those identities.
 *
 * Reasons for not using the Someone recipe directly:
 * - Because the whole identity management on the lower levels is pretty complicated. So it is much
 *   nicer for the users to have a nicer interface.
 */
export default class SomeoneModel {
    public onUpdate: OEvent<() => void> = new OEvent();

    public readonly idHash: SHA256IdHash<Someone>;

    private pMainProfile?: SHA256IdHash<Profile>;
    private pIdentities: Map<SHA256IdHash<Person>, Set<SHA256IdHash<Profile>>>;
    private pLoadedVersion?: SHA256Hash<Someone>;
    private someone?: Someone;

    constructor(idHash: SHA256IdHash<Someone>) {
        this.idHash = idHash;
        this.pIdentities = new Map<SHA256IdHash<Person>, Set<SHA256IdHash<Profile>>>();

        // Setup the onUpdate event
        let disconnect: (() => void) | undefined;
        this.onUpdate.onListen(() => {
            if (!disconnect) {
                disconnect = objectEvents.onNewVersion(
                    async (result: VersionedObjectResult<Someone>) => {
                        await this.onUpdate.emitAll();
                    },
                    `SomeoneModel: onUpdate ${this.idHash}`,
                    'Someone',
                    this.idHash
                );
            }
        });
        this.onUpdate.onStopListen(() => {
            if (this.onUpdate.listenerCount() === 0) {
                if (disconnect !== undefined) {
                    disconnect();
                    disconnect = undefined;
                }
            }
        });
    }

    // ######## asynchronous constructors ########

    /**
     * Construct a new SomeoneModel with a specific version loaded.
     */
    public static async constructFromVersion(version: SHA256Hash<Someone>): Promise<SomeoneModel> {
        const someone = await getObject(version);
        const idHash = await calculateIdHashOfObj(someone);
        const newModel = new SomeoneModel(idHash);
        await newModel.updateModelDataFromSomeone(someone, version);
        return newModel;
    }

    /**
     * Construct a new SomeoneModel with the latest version loaded.
     */
    public static async constructFromLatestVersion(
        idHash: SHA256IdHash<Someone>
    ): Promise<SomeoneModel> {
        const newModel = new SomeoneModel(idHash);
        await newModel.loadLatestVersion();
        return newModel;
    }

    /**
     * Create a someone if it does not exist.
     *
     * If you specify descriptions and / or endpoints here and a someone version already exists
     * without those endpoints and / or descriptions it will add them again.
     *
     * @param someoneId
     * @param mainProfile
     * @returns The latest version of the someone or an empty someone.
     */
    public static async constructWithNewSomeone(
        someoneId: string,
        mainProfile: SHA256IdHash<Profile>
    ): Promise<SomeoneModel> {
        const newSomeone: Someone = {
            $type$: 'Someone',
            someoneId,
            mainProfile,
            identity: []
        };
        const idHash = await calculateIdHashOfObj(newSomeone);

        // try catch is not required if we have CRDT map support
        try {
            return await this.constructFromLatestVersion(idHash);
        } catch (_) {
            const newModel = new SomeoneModel(idHash);

            // add mainProfile to identities
            const profile = await getObjectByIdHash(mainProfile);
            const identitySet = new Set<SHA256IdHash<Profile>>();
            identitySet.add(mainProfile);
            newModel.pIdentities.set(profile.obj.personId, identitySet);

            newModel.someone = newSomeone;
            await newModel.saveAndLoad();
            return newModel;
        }
    }

    // ######## Identity management ########

    /**
     * Add an identity to the someone object and save it.
     *
     * @param identity
     */
    public async addIdentity(identity: SHA256IdHash<Person>): Promise<void> {
        if (this.pIdentities.has(identity)) {
            throw new Error('This identity is already managed by this someone object');
        }
        this.pIdentities.set(identity, new Set());
        await this.saveAndLoad();
    }

    /**
     * Remove an identity to the someone object
     *
     * @param identity
     */
    public async removeIdentity(identity: SHA256IdHash<Person>): Promise<void> {
        if (!this.pIdentities.has(identity)) {
            throw new Error('This identity is not managed by this someone object');
        }
        this.pIdentities.delete(identity);
        await this.saveAndLoad();
    }

    /**
     * Get all identities managed by this someone object.
     */
    public identities(): SHA256IdHash<Person>[] {
        return [...this.pIdentities.keys()];
    }

    /**
     * Checks whether this identity is managed by this someone object.
     *
     * @param identity
     */
    public managesIdentity(identity: SHA256IdHash<Person>): boolean {
        return this.identities().includes(identity);
    }

    /**
     * Retrieve the main identity by looking it up in the main profile.
     */
    public async mainIdentity(): Promise<SHA256IdHash<Person>> {
        return (await this.mainProfile()).personId;
    }

    /**
     * Retrieve all identities managed by this someone object except the main identity.
     */
    public async alternateIdentities(): Promise<SHA256IdHash<Person>[]> {
        const mainIdentity = await this.mainIdentity();
        return this.identities().filter(id => id !== mainIdentity);
    }

    /**
     * Sets the main identity by guessing which profile to use as mainProfile
     *
     * @param identity
     */
    public async setMainIdentity(identity: SHA256IdHash<Person>): Promise<void> {
        if (this.someone === undefined) {
            throw new Error('Nothing was loaded, yet');
        }

        const mainIdentity = await this.mainIdentity();

        if (identity === mainIdentity) {
            return;
        }

        if (!this.pIdentities.has(identity)) {
            throw new Error(
                'The designated new main identity is not managed by this someone object'
            );
        }

        const profiles = await this.profiles(identity);

        if (profiles.length === 0) {
            throw new Error('We have no profiles to assign as main profile :-(');
        }

        // FIRST CHOICE: A 'default' profile that is owned by the person itself
        const firstChoice = profiles.find(
            profile => profile.profileId === 'default' && profile.owner === identity
        );

        if (firstChoice !== undefined) {
            this.someone.mainProfile = firstChoice.idHash;
            await this.saveAndLoad();
            return;
        }

        // SECOND CHOICE: Another 'default' profile
        for (const profile of profiles) {
            if (profile.profileId === 'default') {
                this.someone.mainProfile = profile.idHash;
                await this.saveAndLoad();
                return;
            }
        }

        // THIRD CHOICE: Any other profile
        this.someone.mainProfile = profiles[0].idHash;
        await this.saveAndLoad();
    }

    // ######## Main profile management ########

    public mainProfile(): Promise<ProfileModel> {
        if (this.pMainProfile === undefined) {
            throw new Error('SomeoneModel has no data (mainProfile)');
        }
        return ProfileModel.constructFromLatestVersion(this.pMainProfile);
    }

    public mainProfileLazyLoad(): ProfileModel {
        if (this.pMainProfile === undefined) {
            throw new Error('SomeoneModel has no data (mainProfile)');
        }
        return new ProfileModel(this.pMainProfile);
    }

    /**
     * Set the main profile.
     *
     * Throws if the identity referenced by this profile is not managed by this someone object.
     *
     * @param profile
     */
    public async setMainProfile(profile: SHA256IdHash<Profile>): Promise<void> {
        if (this.pMainProfile === undefined) {
            throw new Error('SomeoneModel has no data (mainProfile)');
        }

        const profileObj = await getIdObject(profile);
        const profileSet = this.pIdentities.get(profileObj.personId);

        if (profileSet === undefined) {
            throw new Error(
                'This someone object does not manage the identity of the passed profile.'
            );
        }

        this.pMainProfile = profile;
        if (this.someone) {
            this.someone.mainProfile = profile;
        }

        profileSet.add(profile);
        await this.saveAndLoad();
    }

    /**
     * Set the main profile only when the saved profile is not the main profile.
     *
     * Throws if the identity referenced by this profile is not managed by this someone object.
     *
     * @param profile
     */
    public async setMainProfileIfNotDefault(profile: SHA256IdHash<Profile>): Promise<void> {
        if (this.pMainProfile === undefined) {
            throw new Error('SomeoneModel has no data (mainProfile)');
        }

        const profileObj = await getIdObject(profile);
        const profileSet = this.pIdentities.get(profileObj.personId);

        if (profileSet === undefined) {
            throw new Error(
                'This someone object does not manage the identity of the passed profile.'
            );
        }

        const mainProfileObj = await getIdObject(this.pMainProfile);

        if (mainProfileObj.profileId === 'default') {
            return;
        }

        if (profileObj.profileId !== 'default') {
            return;
        }

        this.pMainProfile = profile;
        if (this.someone) {
            this.someone.mainProfile = profile;
        }

        profileSet.add(profile);
    }

    // ######## Profile management ########

    /**
     * Get the profiles managed by this someone object.
     *
     * @param identity
     */
    public async profiles(identity?: SHA256IdHash<Person>): Promise<ProfileModel[]> {
        const profiles = this.profilesLazyLoad(identity);
        await Promise.all(profiles.map(profile => profile.loadLatestVersion()));
        return profiles;
    }

    /**
     * Get the profiles managed by this someone object.
     *
     * Note that this will return ProfileModel instances that have no data in them. You have to use
     * loadLatestVersion on it in order to get the data.
     *
     * @param identity - Get the profiles only for this identity. If not specified, get all profiles
     *                   for all identities managed by this someone object.
     */
    public profilesLazyLoad(identity?: SHA256IdHash<Person>): ProfileModel[] {
        const profileHashes = [];

        // Collect all SHA256IdHash<Profile> hashes for the picked identities (or all)
        if (identity === undefined) {
            for (const profiles of this.pIdentities.values()) {
                profileHashes.push(...profiles);
            }
        } else {
            const profiles = this.pIdentities.get(identity);
            if (profiles === undefined) {
                throw new Error('This identity is not managed by this someone object');
            }
            profileHashes.push(...profiles);
        }

        // Load all profile objects
        return profileHashes.map(profileIdHash => new ProfileModel(profileIdHash));
    }

    /**
     * Add a profile to this someone object.
     */
    public async addProfile(profile: SHA256IdHash<Profile>): Promise<void> {
        const profileObj = await getObjectByIdHash(profile);
        const profileSet = this.pIdentities.get(profileObj.obj.personId);

        if (profileSet === undefined) {
            throw new Error('The someone object does not manage profiles for the specified person');
        }

        profileSet.add(profile);

        await this.saveAndLoad();
    }

    /**
     * Create a new profile for a specific person.
     *
     * @param profileId
     * @param personId
     * @param owner
     * @param communicationEndpoints
     * @param personDescriptions
     */
    public async createProfile(
        profileId: string,
        personId: SHA256IdHash<Person>,
        owner: SHA256IdHash<Person>,
        communicationEndpoints: CommunicationEndpointTypes[] = [],
        personDescriptions: PersonDescriptionTypes[] = []
    ): Promise<ProfileModel> {
        const profile = await ProfileModel.constructWithNewProfile(
            personId,
            owner,
            profileId,
            communicationEndpoints,
            personDescriptions
        );
        await this.addProfile(profile.idHash);
        return profile;
    }

    // ######## Save & Load ########

    /**
     * Returns whether this model has data loaded.
     *
     * If this returns false, then the 'hash', 'profileId' ... properties will throw when being
     * accessed.
     */
    public hasData(): boolean {
        return this.someone !== undefined;
    }

    /**
     * Load a specific someone version.
     *
     * @param version
     */
    public async loadVersion(version: SHA256Hash<Someone>): Promise<void> {
        const someone = await getObject(version);

        const idHash = await calculateIdHashOfObj(someone);
        if (idHash !== this.idHash) {
            throw new Error('Specified someone version is not a version of the managed someone');
        }

        await this.updateModelDataFromSomeone(someone, version);
    }

    /**
     * Load the latest someone version.
     */
    public async loadLatestVersion(): Promise<void> {
        const result = await getObjectByIdHash(this.idHash);

        await this.updateModelDataFromSomeone(result.obj, result.hash);
    }

    /**
     * Save the someone to disk and load the latest version.
     *
     * Why is there no pure save() function? The cause are crdts. The object that is eventually
     * written to disk might differ from the current state of this instance. This happens when new
     * data was received via chum since the last load. This means that we don't have a hash
     * representing the current state.
     *
     * TODO: It is possible to write the intermediary state and obtain a hash. So we can implement a
     *       pure save() function. But this requires the lower levels to write the top level object
     *       of the tree and return the corresponding hash to the caller. The
     *       storeVersionedObjectCRDT and the plan interfaces don't support that right now in a easy
     *       to grasp way.
     */
    public async saveAndLoad(): Promise<void> {
        if (this.someone === undefined) {
            throw new Error('No someone data that could be saved');
        }

        const identities = [];
        for (const [personId, profileIds] of this.pIdentities.entries()) {
            identities.push({
                person: personId,
                profile: [...profileIds]
            });
        }

        const result = await storeVersionedObject({
            $type$: 'Someone',
            $versionHash$: this.someone.$versionHash$,
            someoneId: this.someone.someoneId,
            mainProfile: this.someone.mainProfile,
            identity: identities
        });

        await this.updateModelDataFromSomeone(result.obj, result.hash);
    }

    // ######## misc ########

    /**
     * Return all endpoints from all profiles.
     */
    public async collectAllEndpointsOfType<T extends CommunicationEndpointTypeNames>(
        type: T,
        identity?: SHA256IdHash<Person>
    ): Promise<CommunicationEndpointInterfaces[T][]> {
        const endpoints = [];
        for (const profile of await this.profiles(identity)) {
            endpoints.push(...profile.endpointsOfType(type));
        }
        return endpoints;
    }

    /**
     * Return all descriptions from all profiles.
     */
    public async collectAllDescriptionsOfType<T extends PersonDescriptionTypeNames>(
        type: T,
        identity?: SHA256IdHash<Person>
    ): Promise<PersonDescriptionInterfaces[T][]> {
        const descriptions = [];
        for (const profile of await this.profiles(identity)) {
            descriptions.push(...profile.descriptionsOfType(type));
        }
        return descriptions;
    }

    public async getMainProfileDisplayName(): Promise<string> {
        try {
            const profile = await this.mainProfile();
            const personNames = profile.descriptionsOfType('PersonName');
            if (personNames.length === 0) {
                return 'undefined';
            }
            return personNames[0].name;
        } catch (_) {
            return 'undefined';
        }
    }

    public async getDefaultProfileDisplayNames(): Promise<Map<SHA256IdHash<Person>, string>> {
        const map = new Map<SHA256IdHash<Person>, string>();

        if (this.someone === undefined) {
            return map;
        }

        for (const identity of this.someone.identity) {
            const name = await this.getDefaultProfileDisplayNameFromProfiles(identity.profile);
            if (name !== undefined) {
                map.set(identity.person, name);
            }
        }

        return map;
    }

    /**
     * Get the profile name from one of the default profiles.
     *
     * It will first try to find the profile that we edited (I am owner).
     * Then it will try to find the profile that the person itself edited (He is owner)
     * Then it will look for a default profile from any owner.
     *
     * @param identity
     */
    public async getDefaultProfileDisplayName(identity: SHA256IdHash<Person>): Promise<string> {
        if (this.someone === undefined) {
            return identity;
        }

        const identityData = this.someone.identity.find(i => i.person === identity);
        if (identityData === undefined) {
            return identity;
        }

        const name = await this.getDefaultProfileDisplayNameFromProfiles(identityData.profile);

        return name === undefined ? identity : name;
    }

    private async getDefaultProfileDisplayNameFromProfiles(
        profileHashes: SHA256IdHash<Profile>[]
    ): Promise<string | undefined> {
        try {
            const profileIdObjs = await Promise.all(
                profileHashes.map(idHash => getIdObject<Profile>(idHash))
            );
            const defaultProfileIdObjs = profileIdObjs.filter(
                profile => profile.profileId === 'default'
            );
            const defaultProfiles = await Promise.all(
                defaultProfileIdObjs.map(async idObj =>
                    ProfileModel.constructFromLatestVersionByIdFields(
                        idObj.personId,
                        idObj.owner,
                        idObj.profileId
                    )
                )
            );

            const myId = await this.mainIdentity();
            const meOwner = SomeoneModel.getPersonNameFromFilteredProfiles(
                defaultProfiles,
                profile => profile.owner === myId
            );
            if (meOwner !== undefined) {
                return meOwner;
            }

            const selfOwner = SomeoneModel.getPersonNameFromFilteredProfiles(
                defaultProfiles,
                profile => profile.owner === profile.personId
            );
            if (selfOwner !== undefined) {
                return selfOwner;
            }

            const anyOwner = SomeoneModel.getPersonNameFromFilteredProfiles(
                defaultProfiles,
                _profile => true
            );
            if (anyOwner !== undefined) {
                return anyOwner;
            }

            return undefined;
        } catch (_) {
            return undefined;
        }
    }

    // ######## private stuff ########

    /**
     * Updates the members of the model based on a loaded profile and the version hash.
     *
     * @param someone
     * @param version
     * @private
     */
    private async updateModelDataFromSomeone(
        someone: Someone,
        version: SHA256Hash<Someone>
    ): Promise<void> {
        const identities = new Map<SHA256IdHash<Person>, Set<SHA256IdHash<Profile>>>();

        for (const identity of someone.identity) {
            identities.set(identity.person, new Set(identity.profile));
        }

        this.pIdentities = identities;
        this.pMainProfile = someone.mainProfile;
        this.pLoadedVersion = version;
        this.someone = someone;
    }

    /**
     * Get the person name from the first profile that matches the predicate.
     *
     * @param profiles
     * @param predicate
     * @private
     */
    private static getPersonNameFromFilteredProfiles(
        profiles: ProfileModel[],
        predicate: (profile: ProfileModel) => boolean
    ): string | undefined {
        const filteredProfiles = profiles.filter(predicate);
        for (const profile of filteredProfiles) {
            const personNames = profile.descriptionsOfType('PersonName');
            if (personNames.length > 0) {
                return personNames[0].name;
            }
        }
        return undefined;
    }
}<|MERGE_RESOLUTION|>--- conflicted
+++ resolved
@@ -3,11 +3,8 @@
 import {
     getIdObject,
     getObjectByIdHash,
-<<<<<<< HEAD
-    storeVersionedObject
-=======
+    storeVersionedObject,
     type VersionedObjectResult
->>>>>>> 368c5a53
 } from '@refinio/one.core/lib/storage-versioned-objects.js';
 import {calculateIdHashOfObj} from '@refinio/one.core/lib/util/object.js';
 import type {SHA256Hash, SHA256IdHash} from '@refinio/one.core/lib/util/type-checks.js';
