--- conflicted
+++ resolved
@@ -15,11 +15,7 @@
 import HeartEventModel from './HeartEventModel';
 import ConnectionsModel from './ConnectionsModel';
 import LeuteModel from './Leute/LeuteModel';
-<<<<<<< HEAD
-import CertificateManager from './CertificateManager';
 import TopicModel from './Chat/TopicModel';
-=======
->>>>>>> 829c8128
 
 /** for one line imports **/
 export {
@@ -40,11 +36,6 @@
     ECGModel,
     HeartEventModel,
     ConnectionsModel,
-<<<<<<< HEAD
     LeuteModel,
-    CertificateManager,
     TopicModel
-=======
-    LeuteModel
->>>>>>> 829c8128
 };