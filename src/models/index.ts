--- conflicted
+++ resolved
@@ -37,9 +37,6 @@
     PropertyTree,
     AccessModel,
     SliderModel,
-<<<<<<< HEAD
-    MatchingModel
-=======
+    MatchingModel,
     RecoveryModel
->>>>>>> 5ce6faf7
 };