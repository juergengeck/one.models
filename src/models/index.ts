import JournalModel from './JournalModel';
import QuestionnaireModel from './QuestionnaireModel';
import WbcDiffModel from './WbcDiffModel';
import HeartEventModel from './HeartEventModel';
import DocumentModel from './DocumentModel';
import ConnectionsModel from './ConnectionsModel';
import BodyTemperatureModel from './BodyTemperatureModel';
import DiaryModel from './DiaryModel';
import NewsModel from './NewsModel';
import OneInstanceModel, {AuthenticationState} from './OneInstanceModel';
import ChannelManager from './ChannelManager';
import ContactModel from './ContactModel';
import ConsentFileModel from './ConsentFileModel';
import PropertyTreeStore, {PropertyTree} from './SettingsModel';
import AccessModel from './AccessModel';
<<<<<<< HEAD
import MatchingModel from "./MatchingModel";
=======
import SliderModel from './SliderModel';
>>>>>>> c83d5e39

/** for one line imports **/
export {
    JournalModel,
    QuestionnaireModel,
    WbcDiffModel,
    HeartEventModel,
    DocumentModel,
    ConnectionsModel,
    BodyTemperatureModel,
    DiaryModel,
    NewsModel,
    OneInstanceModel,
    AuthenticationState,
    ChannelManager,
    ContactModel,
    ConsentFileModel,
    PropertyTreeStore,
    PropertyTree,
    AccessModel,
<<<<<<< HEAD
    MatchingModel
=======
    SliderModel
>>>>>>> c83d5e39
};<|MERGE_RESOLUTION|>--- conflicted
+++ resolved
@@ -13,11 +13,8 @@
 import ConsentFileModel from './ConsentFileModel';
 import PropertyTreeStore, {PropertyTree} from './SettingsModel';
 import AccessModel from './AccessModel';
-<<<<<<< HEAD
 import MatchingModel from "./MatchingModel";
-=======
 import SliderModel from './SliderModel';
->>>>>>> c83d5e39
 
 /** for one line imports **/
 export {
@@ -38,9 +35,6 @@
     PropertyTreeStore,
     PropertyTree,
     AccessModel,
-<<<<<<< HEAD
+    SliderModel,
     MatchingModel
-=======
-    SliderModel
->>>>>>> c83d5e39
 };