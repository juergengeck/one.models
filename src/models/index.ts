import JournalModel from './JournalModel';
import QuestionnaireModel from './QuestionnaireModel';
import WbcDiffModel from './WbcDiffModel';
import DocumentModel from './DocumentModel';
import BodyTemperatureModel from './BodyTemperatureModel';
import DiaryModel from './DiaryModel';
import NewsModel from './NewsModel';
import ChannelManager from './ChannelManager';
import PropertyTreeStore, {PropertyTree} from './SettingsModel';
import AccessModel from './AccessModel';
import BlobCollectionModel from './BlobCollectionModel';
import ECGModel from './ECGModel';
import InstancesModel from './InstancesModel';
import ConnectionsFilerModel from './filer/ConnectionsFilerModel';
import ObjectsFilerModel from './filer/ObjectsFilerModel';
import PersistentFilerModel from './filer/PersistentFilerModel';
import TemporaryFilerModel from './filer/TemporaryFilerModel';
import HeartEventModel from './HeartEventModel';
import ConnectionsModel from './ConnectionsModel';
import LeuteModel from './Leute/LeuteModel';
import TopicModel from './Chat/TopicModel';
import ConsentModel from './ConsentModel';

/** for one line imports **/
export {
    JournalModel,
    QuestionnaireModel,
    WbcDiffModel,
    DocumentModel,
    BodyTemperatureModel,
    DiaryModel,
    NewsModel,
    ChannelManager,
    PropertyTreeStore,
    PropertyTree,
    AccessModel,
    BlobCollectionModel,
    InstancesModel,
    ECGModel,
    HeartEventModel,
<<<<<<< HEAD
    ConnectionsFilerModel,
    ObjectsFilerModel,
    PersistentFilerModel,
    TemporaryFilerModel
=======
    ConnectionsModel,
    LeuteModel,
    TopicModel,
    ConsentModel
>>>>>>> c2debdc1
};<|MERGE_RESOLUTION|>--- conflicted
+++ resolved
@@ -38,15 +38,12 @@
     InstancesModel,
     ECGModel,
     HeartEventModel,
-<<<<<<< HEAD
     ConnectionsFilerModel,
     ObjectsFilerModel,
     PersistentFilerModel,
-    TemporaryFilerModel
-=======
+    TemporaryFilerModel,
     ConnectionsModel,
     LeuteModel,
     TopicModel,
     ConsentModel
->>>>>>> c2debdc1
 };