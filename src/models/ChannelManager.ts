<<<<<<< HEAD
import {createAccess} from '@refinio/one.core/lib/access.js';
import {calculateHashOfObj, calculateIdHashOfObj} from '@refinio/one.core/lib/util/object.js';
import {getAllEntries} from '@refinio/one.core/lib/reverse-map-query.js';
import {createTrackingPromise, serializeWithType} from '@refinio/one.core/lib/util/promise.js';
import {
    getAllVersionMapEntries,
    getNthVersionMapHash
} from '@refinio/one.core/lib/version-map-query.js';
import {createMessageBus} from '@refinio/one.core/lib/message-bus.js';
import type {SHA256Hash, SHA256IdHash} from '@refinio/one.core/lib/util/type-checks.js';
import {ensureHash, ensureIdHash} from '@refinio/one.core/lib/util/type-checks.js';
import {OEvent} from '../misc/OEvent.js';
=======
import {calculateHashOfObj, calculateIdHashOfObj} from '@refinio/one.core/lib/util/object';
import {getAllEntries} from '@refinio/one.core/lib/reverse-map-query';
import {createTrackingPromise, serializeWithType} from '@refinio/one.core/lib/util/promise';
import {
    getAllVersionMapEntries,
    getNthVersionMapHash
} from '@refinio/one.core/lib/version-map-query';
import {createMessageBus} from '@refinio/one.core/lib/message-bus';
import type {SHA256Hash, SHA256IdHash} from '@refinio/one.core/lib/util/type-checks';
import {ensureHash, ensureIdHash} from '@refinio/one.core/lib/util/type-checks';
import {objectEvents} from '../misc/ObjectEventDispatcher';
import {OEvent} from '../misc/OEvent';
>>>>>>> 57a8d608
import type {
    IdAccess,
    OneUnversionedObjectTypeNames,
    OneUnversionedObjectTypes,
    Person
} from '@refinio/one.core/lib/recipes.js';
import type {
    ChannelEntry,
    ChannelInfo,
    ChannelRegistry,
    ChannelRegistryEntry
} from '../recipes/ChannelRecipes.js';
import type {Profile} from '../recipes/Leute/Profile.js';
import type {CreationTime} from '../recipes/MetaRecipes.js';
import type {OneUnversionedObjectInterfaces} from '@OneObjectInterfaces';
import type {VersionedObjectResult} from '@refinio/one.core/lib/storage-versioned-objects.js';
import {
    getObjectByIdHash,
    getObjectByIdObj,
    storeVersionedObject
} from '@refinio/one.core/lib/storage-versioned-objects.js';
import type LeuteModel from './Leute/LeuteModel.js';
import type {UnversionedObjectResult} from '@refinio/one.core/lib/storage-unversioned-objects.js';
import {
    getObject,
    getObjectWithType,
    storeUnversionedObject
<<<<<<< HEAD
} from '@refinio/one.core/lib/storage-unversioned-objects.js';
import {SET_ACCESS_MODE} from '@refinio/one.core/lib/storage-base-common.js';
=======
} from '@refinio/one.core/lib/storage-unversioned-objects';
>>>>>>> 57a8d608

const MessageBus = createMessageBus('ChannelManager');

/**
 * Logs a channel manager message.
 *
 * @param channelId
 * @param owner
 * @param message
 */
function logWithId(
    channelId: string | null,
    owner: SHA256IdHash<Person> | undefined | null,
    message: string
) {
    MessageBus.send('log', `${String(channelId)} # ${String(owner)} # ${message}`);
}

/**
 * Logs a channel manager message.
 *
 * @param channelId
 * @param owner
 * @param message
 */
function logWithId_Debug(
    channelId: string | null,
    owner: SHA256IdHash<Person> | undefined | null,
    message: string
) {
    MessageBus.send('debug', `${String(channelId)} # ${String(owner)} # ${message}`);
}

/**
 * This represents a document but not the content,
 */
export type Channel = {
    id: string;
    owner?: SHA256IdHash<Person>;
};

/**
 *  This represents the possible orders of sorting the returned data from the channel.
 */
export enum Order {
    Ascending = 1,
    Descending = 2
}

/**
 * Options used for selecting a specific channel
 *
 * Owners and channelIds must match in order to be returned. So if you specify one owner and one
 * channelId you will get one channel. If you specify two owners and two channelIds you get up
 * to four channels (all combinations of owner / channelId - if a corresponding channel exists)
 *
 * The other stuff is additive, so if you specify one 'channel' and one 'channelInfoHash' you
 * will get two entries.
 *
 * If an element is missing, this means that all of them should be queried.
 */
export type ChannelSelectionOptions = {
    channelId?: string; // Query channels that have this id
    channelIds?: string[]; // Query channels that have one of these ids.
    owner?: SHA256IdHash<Person> | null; // Query channels that have this owner.
    owners?: (SHA256IdHash<Person> | null)[]; // Query channels that have one of these owners.
    channel?: Channel; // Query this channel
    channels?: Channel[]; // Query these channels

    // Usually you don't need these. Only certain debug features use these or it is used internally
    id?: string; // Exact id of the object to get (you can get it from ObjectData.id)
    ids?: string[]; // Exact ids of the objects to get (you can get it from ObjectData.id)
    channelInfoHash?: SHA256Hash<ChannelInfo>; // Query exactly this channel version
    channelInfoHashes?: SHA256Hash<ChannelInfo>[]; // Query exactly these channel versions
    channelInfoIdHash?: SHA256IdHash<ChannelInfo>; // Query this channel
    channelInfoIdHashes?: SHA256IdHash<ChannelInfo>[]; // Query these channels
};

/**
 * Options used for selecting specific data from channels.
 *
 * All elements are ANDed together.
 */
export type DataSelectionOptions = {
    orderBy?: Order; // Order of the data. Descending is default and is more memory efficient.
    from?: Date; // Query items that happen after this date
    to?: Date; // Query items that happen before this date
    count?: number; // Query this number of items
    id?: string; // Exact id of the object to get (you can get it from ObjectData.id)
    ids?: string[]; // Exact ids of the objects to get (you can get it from ObjectData.id)
    type?: OneUnversionedObjectTypeNames; // The type of objects you want to receive.
    types?: OneUnversionedObjectTypeNames[]; // The types of objects you want to receive.
    omitData?: boolean; // omit the data field if set to true
};

/**
 * Type defines the query options that can be specified while retrieving data from the channel.
 */
export type QueryOptions = ChannelSelectionOptions & DataSelectionOptions;

/**
 * Type stores the metadata and the data for a query result.
 */
// eslint-disable-next-line @typescript-eslint/no-redundant-type-constituents
export type ObjectData<T extends OneUnversionedObjectTypes | unknown> = {
    channelId: string; // The channel id
    channelOwner?: SHA256IdHash<Person>; // The owner of the channel
    channelEntryHash: SHA256Hash<ChannelEntry>; // The reference to the channel entry object

    // This id identifies the data point. It can be used to reference this data point in other
    // methods of this class.
    id: string;
    creationTime: Date; // Time when this data point was created
    creationTimeHash: SHA256Hash<CreationTime>;
    author?: SHA256IdHash<Person>; // Author of this data point (currently, this is always the
    // owner)
    sharedWith: SHA256IdHash<Person>[]; // Who has access to this data

    data: T;
    dataHash: SHA256Hash<T extends OneUnversionedObjectTypes ? T : OneUnversionedObjectTypes>;
};

/**
 * This type is returned by the raw channel iterator
 */
export type RawChannelEntry = {
    channelInfo: ChannelInfo;
    channelInfoIdHash: SHA256IdHash<ChannelInfo>;
    channelEntryHash: SHA256Hash<ChannelEntry>;
    creationTimeHash: SHA256Hash<CreationTime>;
    creationTime: number;
    dataHash: SHA256Hash<OneUnversionedObjectTypes>;
    metaDataHashes?: Array<SHA256Hash>;
};

/**
 * This are the entries of the ChannelInfoCache.
 */
type ChannelInfoCacheEntry = {
    // The versions in the version-map from 0 to this value have been merged
    latestMergedVersionIndex: number;
    // This is the latest version generated by the merge algorithm suitable for reading
    readVersion: ChannelInfo;
    // This is the index in the version-map of the readVersion
    readVersionIndex: number;
    // Handlers that are notified if the version was merged
    mergedHandlers: ((v?: unknown) => void)[];
};

/**
 * This model manages distributed lists of data in so called 'channels'.
 *
 * A channel is a list of objects stored as merkle-tree indexed by time.
 * The list is sorted by creation time so that it can be distributed and merged.
 *
 * Each channel is identified by a channelId (just a string) and the owner.
 * In a distributed network only the owner can create channels.
 * TODO: explain more about access rights and distribution and everything!
 *
 * The structure is as follows:
 * TODO: add PlantUml graph here
 *
 * NOTE: This class manages one global one object called ChannelRegistry
 *       It therefore does not make sense to have multiple ChannelManager objects.
 *       We don't use a singleton, because it makes it harder to track where
 *       channels are used.
 */
export default class ChannelManager {
    // Serialize locks
    private static readonly postLockName = 'ChannelManager_postLock';
    private static readonly postNELockName = 'ChannelManager_postNELock';
    private static readonly cacheLockName = 'ChannelManager_cacheLock_';
    private static readonly registryLockName = 'ChannelManager_registryLock';

    public onUpdated = new OEvent<
        (
            channelInfoIdHash: SHA256IdHash<ChannelInfo>,
            channelId: string,
            channelOwner: SHA256IdHash<Person> | null,
            timeOfEarliestChange: Date,
            data: RawChannelEntry[]
        ) => void
    >();

    private channelInfoCache: Map<SHA256IdHash<ChannelInfo>, ChannelInfoCacheEntry>;
    private promiseTrackers: Set<Promise<void>>;
    private disconnectOnVersionedObjListener: () => void = () => {
        // Empty by design
    };
    private leuteModel: LeuteModel;
    private channelSettings = new Map<
        SHA256IdHash<ChannelInfo>,
        {
            maxSize?: number;
            appendSenderProfile?: boolean;
        }
    >();

    /**
     * The default owner when creating ot posting to a channel.
     *
     * This also changes the default author of posted data.
     *
     * If undefined, your main identity will be used.
     */
    public defaultOwner: SHA256IdHash<Person> | undefined;

    /**
     * Create the channel manager instance.
     */
    constructor(leuteModel: LeuteModel) {
        this.channelInfoCache = new Map<SHA256IdHash<ChannelInfo>, ChannelInfoCacheEntry>();
        this.promiseTrackers = new Set<Promise<void>>();
        this.leuteModel = leuteModel;
    }

    /**
     * Init this instance.
     *
     * This will iterate over all channels and check whether all versions have been merged.
     * If not it will merge the unmerged versions.
     *
     * Note: This has to be called after the one instance is initialized.
     */
    public async init(): Promise<void> {
        // Load the cache from the registry
        await this.loadRegistryCacheFromOne();

        // Register event handlers
        this.disconnectOnVersionedObjListener = objectEvents.onNewVersion(
            this.mergeNewChannelInfoVersioned.bind(this),
            'ChannelManager: mergeNewChannelInfo',
            'ChannelInfo'
        );

        // Merge new versions of channels that haven't been merged, yet.
        await this.mergeAllUnmergedChannelVersions();
    }

    /**
     * Shutdown module
     */
    public async shutdown(): Promise<void> {
        this.disconnectOnVersionedObjListener();
        // eslint-disable-next-line @typescript-eslint/no-empty-function
        this.disconnectOnVersionedObjListener = () => {};

        // Resolve the pending promises
        await Promise.all(this.promiseTrackers.values());
        this.channelInfoCache = new Map<SHA256IdHash<ChannelInfo>, ChannelInfoCacheEntry>();
    }

    // ######## Channel management ########

    /**
     * Create a new channel.
     *
     * If the channel already exists, this call is a noop.
     *
     * @param channelId - The id of the channel. See class description for more details
     * on how ids and channels are handled.
     * @param owner - If the owner is not passed, then your own main identity is used. If the
     * owner is NULL, then no owner is set. If a value is given, then the value will be used as
     * an owner.
     */
    public async createChannel(
        channelId: string,
        owner?: SHA256IdHash<Person> | null
    ): Promise<void> {
        if (owner === undefined) {
            owner = await this.calculateDefaultOwner();
        }

        if (owner === null) {
            owner = undefined;
        }

        const channelInfoIdHash = await calculateIdHashOfObj({
            $type$: 'ChannelInfo',
            id: channelId,
            owner: owner
        });

        logWithId(channelId, owner, 'createChannel - START');

        try {
            await getObjectByIdHash<ChannelInfo>(channelInfoIdHash);
            logWithId(channelId, owner, 'createChannel - END: Existed');
        } catch (ignore) {
            await storeVersionedObject({
                $type$: 'ChannelInfo',
                id: channelId,
                owner
            });

            // Create the cache entry.
            // We cannot wait for the hook to make the entry, because following posts
            // might be faster than the hook, so let's add the channel explicitly to
            // the registry
            await this.addChannelIfNotExist(channelInfoIdHash);

            logWithId(channelId, owner, 'createChannel - END: Created');
        }
    }

    /**
     * Retrieve all channels registered at the channel registry
     *
     * @param options
     * @returns
     */
    public async channels(options?: ChannelSelectionOptions): Promise<Channel[]> {
        const channelInfos = await this.getMatchingChannelInfos(options);
        return channelInfos.map(info => {
            return {id: info.id, owner: info.owner};
        });
    }

    /**
     * Check if passed channel exists.
     *
     * @param channelId
     * @param owner
     */
    public async hasChannel(channelId: string, owner: SHA256IdHash<Person>): Promise<boolean> {
        return (await this.channels({channelId, owner})).length > 0;
    }

    /**
     * Enable appending the default profile of the sender to each channel entry.
     *
     * Default is disabled
     *
     * @param channel
     * @param enable
     */
    public setChannelSettingsAppendSenderProfile(
        channel: SHA256IdHash<ChannelInfo>,
        enable?: boolean
    ): void {
        const currentSettings = this.channelSettings.get(channel);
        if (currentSettings) {
            if (enable === undefined) {
                delete currentSettings.appendSenderProfile;
            } else {
                currentSettings.appendSenderProfile = enable;
            }
        } else if (enable !== undefined) {
            this.channelSettings.set(channel, {
                appendSenderProfile: enable
            });
        }
    }

    /**
     * Get the "AppendSenderProfile" setting for the specified channel.
     *
     * @param channel
     */
    public getChannelSettingsAppendSenderProfile(channel: SHA256IdHash<ChannelInfo>): boolean {
        const currentSettings = this.channelSettings.get(channel);
        if (currentSettings === undefined || currentSettings.appendSenderProfile === undefined) {
            return false;
        }

        return currentSettings.appendSenderProfile;
    }

    /**
     * If size is specified, then restrict the size of a channel to this amount.
     *
     * Excess data is deleted by the merge algorithms.
     *
     * @param channel
     * @param maxSize
     */
    public setChannelSettingsMaxSize(channel: SHA256IdHash<ChannelInfo>, maxSize?: number): void {
        if (maxSize !== undefined && maxSize < 0) {
            throw new Error('Max size must not be negative');
        }

        const currentSettings = this.channelSettings.get(channel);
        if (currentSettings) {
            if (maxSize === undefined) {
                delete currentSettings.maxSize;
            } else {
                currentSettings.maxSize = maxSize;
            }
        } else if (maxSize !== undefined) {
            this.channelSettings.set(channel, {
                maxSize
            });
        }
    }

    /**
     * Get the "maxSize" setting for the specified channel.
     *
     * @param channel
     */
    public getChannelSettingsMaxSize(channel: SHA256IdHash<ChannelInfo>): number | undefined {
        const currentSettings = this.channelSettings.get(channel);
        if (currentSettings === undefined || currentSettings.maxSize === undefined) {
            return undefined;
        }

        return currentSettings.maxSize;
    }

    // ######## Put data into the channel ########

    /**
     * Post a new object to a channel.
     *
     * @param channelId - The id of the channel to post to
     * @param data - The object to post to the channel
     * @param channelOwner - If the owner is not passed, then your own main identity is used.
     * If the
     * owner is NULL, then no owner is set. If a value is given, then the value will be used as
     * an owner.
     * @param timestamp
     * @param author
     */
    public async postToChannel<T extends OneUnversionedObjectTypes>(
        channelId: string,
        data: T,
        channelOwner?: SHA256IdHash<Person> | null,
        timestamp?: number,
        author?: SHA256IdHash<Person>
    ): Promise<void> {
        // Determine the owner to use for posting.
        // The owner can be the passed one, or the default one if none was passed.
        // It is no owner if null is passed.
        let owner: SHA256IdHash<Person> | undefined;
        const myMainId = await this.calculateDefaultOwner();

        if (channelOwner === null) {
            owner = undefined;
        } else {
            owner = channelOwner;
        }

        if (channelOwner === undefined) {
            owner = myMainId;
        }

        if (author === undefined) {
            author = myMainId;
        }

        // Post the data
        try {
            const channelInfoIdHash = await calculateIdHashOfObj({
                $type$: 'ChannelInfo',
                id: channelId,
                owner: owner
            });

            let waitForMergePromise: undefined | Promise<any>;
            await serializeWithType(
                `${ChannelManager.cacheLockName}${channelInfoIdHash}`,
                async () => {
                    // Setup the merge handler
                    const cacheEntry = this.channelInfoCache.get(channelInfoIdHash);
                    if (!cacheEntry) {
                        throw new Error('This channel does not exist, you cannot post to it.');
                    }

                    // Create the promise on which we wait after we posted the value to one
                    waitForMergePromise = new Promise(resolve => {
                        cacheEntry.mergedHandlers.push(resolve);
                    });

                    // Post the data
                    await serializeWithType(ChannelManager.postLockName, async () => {
                        logWithId(channelId, owner, 'postToChannel - START');
                        await this.internalChannelPost(channelId, owner, data, author, timestamp);
                        logWithId(channelId, owner, 'postToChannel - END');
                    });
                }
            );

            // Wait until the merge has completed before we resolve the promise
            if (waitForMergePromise !== undefined) {
                await waitForMergePromise;
            }
        } catch (e) {
            logWithId(channelId, owner, `postToChannel - FAIL: ${String(e)}`);
            throw e;
        }
    }

    /**
     * Post a new object to a channel but only if it was not already posted to the channel
     *
     * Note: This will iterate over the whole tree if the object does not exist, so it might
     *       be slow.
     *
     * @param channelId - The id of the channel to post to
     * @param data - The object to post to the channel
     * @param channelOwner - If the owner it's not passed, then the {@link this.defaultOwner} is
     * set. If the owner it's NULL, then no owner is set. If a value is given, then the value
     * will be used as an owner.
     */
    public async postToChannelIfNotExist<T extends OneUnversionedObjectTypes>(
        channelId: string,
        data: T,
        channelOwner?: SHA256IdHash<Person> | null
    ): Promise<void> {
        // Determine the owner to use for posting.
        // The owner can be the passed one, or the default one if none was passed.
        // It is no owner if null is passed.
        let owner: SHA256IdHash<Person> | undefined;

        if (channelOwner === null) {
            owner = undefined;
        } else {
            owner = channelOwner;
        }

        if (channelOwner === undefined) {
            owner = await this.calculateDefaultOwner();
        }

        try {
            // We need to serialize here, because two posts of the same item must be serialized
            // in order for the second one to wait until the first one was inserted.
            await serializeWithType(ChannelManager.postNELockName, async () => {
                logWithId(channelId, owner, 'postToChannelIfNotExist - START');

                // Calculate the hash of the passed object. We will compare it with existing entries
                const dataHash = await calculateHashOfObj(data);

                // Iterate over the channel to see whether the object exists.
                let exists = false;
                for await (const item of this.objectIterator({channelId, owner})) {
                    if (item.dataHash === dataHash) {
                        exists = true;
                    }
                }

                // Post only if it does not exist
                if (exists) {
                    logWithId(channelId, owner, 'postToChannelIfNotExist - END: existed');
                } else {
                    await this.postToChannel(channelId, data, owner);
                    logWithId(channelId, owner, 'postToChannelIfNotExist - END: posted');
                }
            });
        } catch (e) {
            logWithId(channelId, owner, `postToChannelIfNotExist - FAIL: ${String(e)}`);
            throw e;
        }
    }

    // ######## Get data from channels - Array based ########

    /**
     * Get all data from one or multiple channels.
     *
     * Note the behavior when using ascending ordering (default) and count.
     * It will return the 'count' latest elements in ascending order, not the
     * 'count' oldest elements. It is counter intuitive and should either
     * be fixed or the iterator interface should be the mandatory
     *
     * @param queryOptions
     */
    public async getObjects(
        queryOptions?: QueryOptions
    ): Promise<ObjectData<OneUnversionedObjectTypes>[]> {
        // Use iterator interface to collect all objects
        const objects: ObjectData<OneUnversionedObjectTypes>[] = [];
        for await (const obj of this.objectIterator(queryOptions)) {
            objects.push(obj);
        }

        // Decide, whether to return it reversed, or not
        if (queryOptions && queryOptions.orderBy === Order.Descending) {
            return objects;
        } else {
            return objects.reverse();
        }
    }

    /**
     * Get all data from a channel.
     *
     * @param type - Type of objects to retrieve. If type does not match the object is skipped.
     * @param queryOptions
     */
    public async getObjectsWithType<T extends OneUnversionedObjectTypeNames>(
        type: T,
        queryOptions?: QueryOptions
    ): Promise<ObjectData<OneUnversionedObjectInterfaces[T]>[]> {
        // Use iterator interface to collect all objects
        const objects: ObjectData<OneUnversionedObjectInterfaces[T]>[] = [];
        for await (const obj of this.objectIteratorWithType(type, queryOptions)) {
            objects.push(obj);
        }

        // Decide, whether to return it reversed, or not
        if (queryOptions && queryOptions.orderBy === Order.Descending) {
            return objects;
        } else {
            return objects.reverse();
        }
    }

    /**
     * Obtain a specific object from a channel.
     *
     * @param id - id of the object to extract
     */
    public async getObjectById(id: string): Promise<ObjectData<OneUnversionedObjectTypes>> {
        const obj = (await this.objectIterator({id}).next()).value;
        if (!obj) {
            throw new Error('The referenced object does not exist');
        }
        return obj;
    }

    /**
     * Obtain a specific object from a channel.
     *
     * This is a very inefficient implementation, because it iterates over the chain.
     * In the future it would be better to just pick the object with the passed hash.
     * But this only works when we have working reverse maps for getting the metadata.
     * The other option would be to use the hash of the indexed metadata as id, then
     * we don't have the reverse map problem.
     *
     * @param id - id of the object to extract
     * @param type - Type of objects to retrieve. If type does not match an
     *               error is thrown.
     * @returns
     */
    public async getObjectWithTypeById<T extends OneUnversionedObjectTypeNames>(
        id: string,
        type: T
    ): Promise<ObjectData<OneUnversionedObjectInterfaces[T]>> {
        function hasRequestedType(
            obj: ObjectData<OneUnversionedObjectTypes>
        ): obj is ObjectData<OneUnversionedObjectInterfaces[T]> {
            return obj.data.$type$ === type;
        }

        const obj = (await this.objectIterator({id}).next()).value;
        if (!obj) {
            throw new Error('The referenced object does not exist');
        }
        if (!hasRequestedType(obj)) {
            throw new Error(`The referenced object does not have the expected type ${type}`);
        }

        return obj;
    }

    /**
     * Obtain the latest merged ChannelInfoHash from the registry
     *
     * It is useful for ChannelSelectionOptions
     *
     * @param channel - the channel for which to get the channel info
     */
    public async getLatestMergedChannelInfoHash(
        channel: Channel
    ): Promise<SHA256Hash<ChannelInfo>> {
        const channelInfoIdHash = await calculateIdHashOfObj({$type$: 'ChannelInfo', ...channel});

        const channelEntry = this.channelInfoCache.get(channelInfoIdHash);

        if (!channelEntry) {
            throw new Error('The specified channel does not exist');
        }

        return await getNthVersionMapHash(channelInfoIdHash, channelEntry.readVersionIndex);
    }

    // ######## Get data from channels - ITERATORS ########

    /**
     * Iterate over all objects in the channels matching the query options.
     *
     * Note that the sort order is not supported. It is silently ignored.
     * Items are always returned in descending order regarding time.
     * It is a single linked list underneath, so no way of efficiently iterating
     * in the other direction.
     *
     * @param queryOptions
     * @returns
     */
    public async *objectIterator(
        queryOptions?: QueryOptions
    ): AsyncIterableIterator<ObjectData<OneUnversionedObjectTypes>> {
        // The count needs to be dealt with at the top level, because it involves all returned items
        if (queryOptions && queryOptions.count) {
            let elementCounter = 0;

            // Iterate over the merge iterator and filter unwanted elements
            for await (const element of this.multiChannelObjectIterator(queryOptions)) {
                if (queryOptions.count !== undefined && elementCounter >= queryOptions.count) {
                    break;
                }

                ++elementCounter;
                yield element;
            }
        } else {
            yield* this.multiChannelObjectIterator(queryOptions);
        }
    }

    /**
     * Iterate over all objects in the channels matching the query options.
     *
     * This method also returns only the objects of a certain type.
     *
     * @param type - The type of the elements to iterate
     * @param queryOptions
     * @returns
     */
    public async *objectIteratorWithType<T extends OneUnversionedObjectTypeNames>(
        type: T,
        queryOptions?: QueryOptions
    ): AsyncIterableIterator<ObjectData<OneUnversionedObjectInterfaces[T]>> {
        if (queryOptions) {
            queryOptions.type = type;
        } else {
            queryOptions = {type};
        }

        // Iterate over all objects filtering out the ones with the wrong type
        yield* this.objectIterator(queryOptions) as AsyncIterableIterator<
            ObjectData<OneUnversionedObjectInterfaces[T]>
        >;
    }

    /**
     * Find the differences in the chain starting from the common history
     *
     * Note: this only works when both channel infos are from the same channel.
     *
     * @param nextChannel
     * @param currentChannel
     */
    public static async *differencesIteratorMostCurrent(
        nextChannel: SHA256Hash<ChannelInfo>,
        currentChannel: SHA256Hash<ChannelInfo>
    ): AsyncIterableIterator<RawChannelEntry> {
        const channelInfoNext = await getObject(nextChannel);
        const channelInfoCurrent = await getObject(currentChannel);
        const itNext = ChannelManager.singleChannelObjectIterator(channelInfoNext);
        const itCurrent = ChannelManager.singleChannelObjectIterator(channelInfoCurrent);

        if (!channelInfoNext.head) {
            yield* itCurrent;
        } else if (channelInfoCurrent.head === undefined) {
            yield* itNext;
        } else {
            yield* ChannelManager.mergeIteratorMostCurrent([itNext, itCurrent], true, false, true);
        }
    }

    // ######## Get data from channels - ITERATORS PRIVATE ########

    /**
     * Iterate over all objects in the channels selected by the passed ChannelSelectionOptions.
     *
     * @param queryOptions
     * @returns
     */
    private async *multiChannelObjectIterator(
        queryOptions?: QueryOptions
    ): AsyncIterableIterator<ObjectData<OneUnversionedObjectTypes>> {
        const channels = await this.getMatchingChannelInfos(queryOptions);

        // prepare the options for the single channel iterator
        let from: Date | undefined;
        let to: Date | undefined;
        let ids: string[] | undefined;
        let types: string[] | undefined;

        let omitData: boolean = false;

        if (queryOptions) {
            from = queryOptions.from;
            to = queryOptions.to;
            if (queryOptions.id) {
                ids = [queryOptions.id];
            }
            if (queryOptions.ids) {
                ids = queryOptions.ids;
            }
            if (queryOptions.type) {
                types = [queryOptions.type];
            }
            if (queryOptions.types) {
                types = queryOptions.types;
            }
            if (queryOptions.omitData) {
                omitData = queryOptions.omitData;
            }
        }

        // Create a iterator for each selected channel
        const iterators = channels.map(channel =>
            ChannelManager.singleChannelObjectIterator(channel, from, to, ids)
        );

        // Determine the access rights of each channel
        const sharedWithPersonsMap = new Map<SHA256IdHash<ChannelInfo>, SHA256IdHash<Person>[]>();
        await Promise.all(
            channels.map(async channel => {
                const channelInfoIdHash = await calculateIdHashOfObj(channel);
                const sharedWithPersons = await ChannelManager.sharedWithPersonsList(
                    channelInfoIdHash
                );
                sharedWithPersonsMap.set(channelInfoIdHash, sharedWithPersons);
            })
        );

        // Iterate over all channels and fetch the data
        for await (const entry of ChannelManager.mergeIteratorMostCurrent(iterators, false)) {
            // Get the shared with status from the precompiled map
            const sharedWith = sharedWithPersonsMap.get(entry.channelInfoIdHash);
            if (!sharedWith) {
                throw new Error(
                    `Programming Error: Shared with map didn't have entry for channel ${entry.channelInfoIdHash}`
                );
            }

            // Load the object to compare the type
            // AUTHORIZED HACK - casting undefined to any type because
            // making the data field optional would cause problems
            // in other apps.
            const data = omitData ? (undefined as any) : await getObject(entry.dataHash);

            if (data && types && !types.includes(data.$type$)) {
                continue;
            }

            // Build meta data object and return it
            yield {
                channelId: entry.channelInfo.id,
                channelOwner: entry.channelInfo.owner,
                channelEntryHash: entry.channelEntryHash,
                id: ChannelManager.encodeEntryId(entry.channelInfoIdHash, entry.channelEntryHash),

                creationTime: new Date(entry.creationTime),
                creationTimeHash: entry.creationTimeHash,
                author: entry.channelInfo.owner,
                sharedWith: sharedWith,

                data: data,
                dataHash: entry.dataHash
            };
        }
    }

    /**
     * This iterator just iterates the data elements of the passed channel.
     *
     * Note: If you want to start iterating from a specific point in the chain
     * and not from the start, you can just construct your own ChannelInfo object
     * and set the head to the ChannelEntry where you want to start iterating.
     *
     * @param channelInfo - iterate this channel
     * @param from
     * @param to
     * @param ids
     * @returns
     */
    public static async *singleChannelObjectIterator(
        channelInfo: ChannelInfo,
        from?: Date,
        to?: Date,
        ids?: string[]
    ): AsyncIterableIterator<RawChannelEntry> {
        logWithId(channelInfo.id, channelInfo.owner, 'singleChannelObjectIterator - ENTER');

        // Select the item or entry iterator based on whether ids were passed
        if (ids) {
            yield* this.itemIterator(channelInfo, ids, from, to);
        } else {
            yield* this.entryIterator(channelInfo, from, to);
        }

        logWithId(
            channelInfo.id,
            channelInfo.owner,
            'singleChannelObjectIterator - LEAVE: exhausted entries'
        );
    }

    /**
     * This iterator just iterates the data elements of the passed channel.
     *
     * Note: If you want to start iterating from a specific point in the chain
     * and not from the start, you can just construct your own ChannelInfo object
     * and set the head to the ChannelEntry where you want to start iterating.
     *
     * @param channelInfo - iterate this channel
     * @param from
     * @param to
     * @returns
     */
    private static async *entryIterator(
        channelInfo: ChannelInfo,
        from?: Date,
        to?: Date
    ): AsyncIterableIterator<RawChannelEntry> {
        logWithId(channelInfo.id, channelInfo.owner, 'entryIterator - ENTER');
        if (!channelInfo.head) {
            logWithId(channelInfo.id, channelInfo.owner, 'entryIterator - LEAVE: no entries');
            return;
        }
        const channelInfoIdHash = await calculateIdHashOfObj(channelInfo);

        // Iterate over all elements and yield each element
        let currentEntryHash: SHA256Hash<ChannelEntry> | undefined = channelInfo.head;
        while (currentEntryHash) {
            logWithId_Debug(
                channelInfo.id,
                channelInfo.owner,
                `entryIterator: iterate ${currentEntryHash}`
            );

            const entry: ChannelEntry = await getObject(currentEntryHash);
            const creationTimeHash = entry.data;
            const creationTime = await getObject(creationTimeHash);

            // Filter elements based on from / to
            if (from && creationTime.timestamp < from.getTime()) {
                break;
            }
            if (to && creationTime.timestamp > to.getTime()) {
                currentEntryHash = entry.previous;
                continue;
            }

            yield {
                channelInfo: channelInfo,
                channelInfoIdHash: channelInfoIdHash,
                channelEntryHash: currentEntryHash,
                creationTimeHash: creationTimeHash,
                creationTime: creationTime.timestamp,
                dataHash: creationTime.data,
                metaDataHashes: entry.metadata
            };

            currentEntryHash = entry.previous;
        }

        logWithId(channelInfo.id, channelInfo.owner, 'entryIterator - LEAVE: exhausted entries');
    }

    /**
     * This iterator just iterates over the elements with the passed ids.
     *
     * @param channelInfo
     * @param ids
     * @param from
     * @param to
     * @returns
     */
    private static async *itemIterator(
        channelInfo: ChannelInfo,
        ids: string[],
        from?: Date,
        to?: Date
    ): AsyncIterableIterator<RawChannelEntry> {
        logWithId(channelInfo.id, channelInfo.owner, 'itemIterator - ENTER');

        // Calculate the id hash
        const channelInfoIdHash = await calculateIdHashOfObj(channelInfo);

        // Extract the items for which we have the id
        const entries = [];
        for (const id of ids) {
            const entryData = ChannelManager.decodeEntryId(id);
            if (entryData.channelInfoIdHash !== channelInfoIdHash) {
                continue;
            }

            const entry: ChannelEntry = await getObject(entryData.channelEntryHash);
            const creationTimeHash = entry.data;
            const creationTime = await getObject(creationTimeHash);

            if (to && creationTime.timestamp > to.getTime()) {
                continue;
            }

            if (from && creationTime.timestamp < from.getTime()) {
                continue;
            }

            entries.push({
                channelInfo: channelInfo,
                channelInfoIdHash: channelInfoIdHash,
                channelEntryHash: entryData.channelEntryHash,
                creationTimeHash: creationTimeHash,
                creationTime: creationTime.timestamp,
                dataHash: creationTime.data
            });
        }

        // Sort the items
        entries.sort((a, b) => b.creationTime - a.creationTime);

        // yield the items
        yield* entries;

        logWithId(channelInfo.id, channelInfo.owner, 'itemIterator - LEAVE: exhausted entries');
    }

    /**
     * Iterate multiple iterators by returning always the most current element of all of them.
     *
     * It is assumed, that the iterators will return the elements sorted from highest to
     * lowest value.
     *
     * Example:
     *
     * If you have multiple iterators (iter1, iter2, iter3) that would return these items:
     * - iter1: 9, 5, 3
     * - iter2: 8, 7, 6, 1
     * - iter3: 4, 2
     *
     * Then this iterator implementation would return the items with these creation times:
     * 9, 8, 7, 6, 5, 4, 3, 2, 1
     *
     * When two or more iterators reach the same history, then the first iterator in the iterator
     * list will continue iterating. The other iterators will stop. This is relevant if one
     * iterator is faster than the other (because one iterator iterates over cached values
     * instead of one objects -> e.g. an element cache in ui elements.)
     *
     * @param  iterators
     * @param terminateOnSingleIterator - If true, then stop iteration when all but
     * one iterator reached their end. The first element of the last iterator is still returned,
     * but then iteration stops. This is very useful for merging algorithms, because they can
     * use the last item as common history for merging. Because this iteration also removes
     * redundant iterators (that iterate over the same history) it will stop when multiple
     * iterators iterate the same history.
     * @param yieldCommonHistoryElement - If true (default) the common history element
     * will be yielded as last element
     * @param onlyDifferentElements - If true (default false) only elements that are only in a
     * single channel are yielded.
     * @returns the RawChannelEntry, iterIndex (the index of the iterator in the iterators
     * array that yielded this RawChannelEntry), activeIteratorCount (number of iterators that
     * were active when this element was yielded)
     */
    public static async *mergeIteratorMostCurrent(
        iterators: AsyncIterableIterator<RawChannelEntry>[],
        terminateOnSingleIterator: boolean = false,
        yieldCommonHistoryElement: boolean = true,
        onlyDifferentElements: boolean = false
    ): AsyncIterableIterator<RawChannelEntry & {iterIndex: number; activeIteratorCount: number}> {
        logWithId(null, null, `mergeIteratorMostCurrent - ENTER: ${iterators.length} iterators`);

        // This array holds the topmost value of each iterator
        // The position of the element in this array matches the position in the iterators array.
        // Those values are then compared and the one with the highest
        // timestamp is returned and then replaced by the next one on each iteration
        const currentValues: (RawChannelEntry | undefined)[] = [];
        let previousItem: RawChannelEntry | undefined = undefined;

        // Initial fill of the currentValues iterator with the most current elements of each iterator
        for (const iterator of iterators) {
            currentValues.push((await iterator.next()).value);
        }

        // Iterate over all (output) items
        // The number of the iterations will be the sum of all items returned by all iterators.
        // For the above example it would be 9 iterations.
        while (true) {
            // determine the largest element in currentValues
            let mostCurrentItem: RawChannelEntry | undefined = undefined;
            let mostCurrentIndex: number = 0;
            let activeIteratorCount: number = 0;

            for (let i = 0; i < currentValues.length; i++) {
                const currentValue = currentValues[i];

                // Ignore values from iterators that have reached their end (returned undefined)
                if (currentValue === undefined) {
                    continue;
                } else {
                    ++activeIteratorCount;
                }

                // This checks whether we have an element to compare to (so i is at least 1)
                if (mostCurrentItem) {
                    // Skip elements that are older (less current)
                    if (currentValue.creationTime < mostCurrentItem.creationTime) {
                        continue;
                    }

                    // If the timestamp is equal, then sort by time hash to have a predictable order
                    if (
                        currentValue.creationTime === mostCurrentItem.creationTime &&
                        currentValue.creationTimeHash < mostCurrentItem.creationTimeHash
                    ) {
                        continue;
                    }

                    // Ignore elements with the same history (same channel id and same entry =>
                    // history is the same)
                    // This is mostly required if we mergeIterate multiple versions of the same
                    // channel. The merge algorithm uses this.
                    if (
                        currentValue.creationTime === mostCurrentItem.creationTime &&
                        currentValue.channelEntryHash === mostCurrentItem.channelEntryHash &&
                        currentValue.channelInfoIdHash === mostCurrentItem.channelInfoIdHash
                    ) {
                        // This removes the current element from the currentValues list
                        // Thus the corresponding iterator will never be advanced again, so
                        // we effectively removed the duplicate history from the iteration
                        currentValues[i] = undefined;
                        --activeIteratorCount;
                        continue;
                    }
                }

                // If we made it to here, then we have a larger element - remember it
                mostCurrentItem = currentValues[i];
                mostCurrentIndex = i;
            }

            // If no element was found, this means that all iterators reached their ends =>
            // terminate the loop
            if (mostCurrentItem === undefined) {
                break;
            }

            // For only different elements option we call next for all equal elements and if we
            // have the same elements multiple times we don't yield.
            if (onlyDifferentElements) {
                // Same get the indices of the currentValues that are equal to the most current
                // element
                const sameIndices: number[] = [];
                for (let i = 0; i < currentValues.length; i++) {
                    const currentValue = currentValues[i];

                    // Ignore values from iterators that have reached their end (returned undefined)
                    if (currentValue === undefined) {
                        continue;
                    }

                    if (
                        currentValue.creationTimeHash === mostCurrentItem.creationTimeHash &&
                        currentValue.channelInfoIdHash === mostCurrentItem.channelInfoIdHash
                    ) {
                        sameIndices.push(i);
                    }
                }

                // Advance all equal element iterators
                for (const index of sameIndices) {
                    currentValues[index] = (await iterators[index].next()).value;
                }

                // If we don't advanced all iterators, then it is a difference, because one channel
                // is missing this element.
                if (sameIndices.length === iterators.length) {
                    continue;
                }
            } else {
                // Advance the iterator that yielded the highest creationTime
                currentValues[mostCurrentIndex] = (await iterators[mostCurrentIndex].next()).value;
            }

            // If we have one active iterator remaining and the user requested it, we terminate
            // This is done before the yield, because we want the first element of the remaining
            // iterator not to be returned.
            if (
                terminateOnSingleIterator &&
                !yieldCommonHistoryElement &&
                activeIteratorCount === 1
            ) {
                break;
            }

            // Filter for duplicates
            if (
                previousItem &&
                previousItem.creationTime === mostCurrentItem.creationTime &&
                previousItem.creationTimeHash === mostCurrentItem.creationTimeHash &&
                previousItem.channelInfoIdHash === mostCurrentItem.channelInfoIdHash
            ) {
                logWithId_Debug(
                    null,
                    null,
                    `mergeIteratorMostCurrent: skipped value from iterator ${mostCurrentIndex}: duplicate with previous`
                );
            } else {
                logWithId_Debug(
                    null,
                    null,
                    `mergeIteratorMostCurrent: picked value from iterator ${mostCurrentIndex}`
                );

                // Yield the value that has the highest creationTime
                yield {
                    ...mostCurrentItem,
                    iterIndex: mostCurrentIndex,
                    activeIteratorCount
                };

                // If we have one active iterator remaining and the user requested it, we terminate
                // This is done after the yield, because we want the first element of the remaining
                // iterator to be returned.
                if (
                    terminateOnSingleIterator &&
                    yieldCommonHistoryElement &&
                    activeIteratorCount === 1
                ) {
                    break;
                }
            }

            previousItem = mostCurrentItem;
        }

        logWithId(null, null, 'mergeIteratorMostCurrent - LEAVE');
    }

    // ######## Merge algorithm methods ########

    /**
     * Merge unmerged channel versions.
     */
    private async mergeAllUnmergedChannelVersions(): Promise<void> {
        logWithId(null, null, 'mergeAllUnmergedChannelVersions - START');
        for (const hash of this.channelInfoCache.keys()) {
            await this.mergePendingVersions(hash);
        }
        logWithId(null, null, 'mergeAllUnmergedChannelVersions - END');
    }

    /**
     * Merge all pending versions of passed channel.
     *
     * @param channelInfoIdHash - id hash of the channel for which
     * to merge versions
     */
    private async mergePendingVersions(
        channelInfoIdHash: SHA256IdHash<ChannelInfo>
    ): Promise<void> {
        // Determine the channel id and owner
        let channelId: string;
        let channelOwner: SHA256IdHash<Person> | undefined;
        {
            const channelInfo = await getObjectByIdHash(channelInfoIdHash);
            channelId = channelInfo.obj.id;
            channelOwner = channelInfo.obj.owner;
        }

        const cacheLockName = ChannelManager.cacheLockName;

        try {
            logWithId(channelId, channelOwner, 'mergePendingVersions - START');

            await serializeWithType(`${cacheLockName}${channelInfoIdHash}`, async () => {
                // Load the cache entry for the latest merged version
                const cacheEntry = this.channelInfoCache.get(channelInfoIdHash);
                if (!cacheEntry) {
                    throw new Error('The channelInfoIdHash does not exist in registry.');
                }

                // Determine which versions to merge and their channelInfos
                let firstVersionToMerge: number;
                let lastVersionToMerge: number;
                let channelInfosToMerge: ChannelInfo[];
                {
                    //  Determine the first version to merge
                    if (cacheEntry.latestMergedVersionIndex < cacheEntry.readVersionIndex) {
                        // If the read pointer is in the future of the merge pointer, then the
                        // read version already includes the latest merged version => merged + 1
                        firstVersionToMerge = cacheEntry.latestMergedVersionIndex + 1;
                    } else {
                        // This usually means the read pointer is equal to the merge pointer, so
                        // include this version in the merge range.
                        firstVersionToMerge = cacheEntry.readVersionIndex;
                    }

                    // Find the last version to merge based on the version map
                    const versionMapEntries = await getAllVersionMapEntries(channelInfoIdHash);
                    lastVersionToMerge = versionMapEntries.length - 1;

                    // Get all ChannelInfo versions in the merge range
                    const channelInfoHashesToMerge = versionMapEntries
                        .slice(firstVersionToMerge)
                        .map(entry => entry.hash);

                    // Get the ChannelInfo object for all versions to merge
                    channelInfosToMerge = await Promise.all(
                        channelInfoHashesToMerge.map(getObject)
                    );

                    // Sanity check. It should always exist at least one version (the last of the merged ones)
                    if (channelInfosToMerge.length <= 0) {
                        throw new Error(
                            'Programming Error: The merge algorithm was called on a non existing channel.'
                        );
                    }

                    // If we have only one version to merge, that means that this is the version that was already
                    // merged by a previous run. In this case we don't need to do anything and just return.
                    if (channelInfosToMerge.length === 1) {
                        logWithId(
                            channelId,
                            channelOwner,
                            'mergePendingVersions - END: all versions already merged'
                        );
                        return;
                    }
                }

                logWithId(
                    channelId,
                    channelOwner,
                    `mergePendingVersions: versions ${firstVersionToMerge} to ${lastVersionToMerge}`
                );

                // Construct the iterators from the channelInfo representing the different versions
                const iterators = channelInfosToMerge.map(item =>
                    ChannelManager.singleChannelObjectIterator(item)
                );

                // Iterate over all channel versions simultaneously until
                // 1) there is only a common history left
                // 2) there is only one channel left with elements
                let commonHistoryHead: RawChannelEntry | null = null; // This will be the remaining history that doesn't need to be merged
                const unmergedElements: RawChannelEntry[] = []; // This are the CreationTime
                // hashes that need to be part of the new history
                for await (const elem of ChannelManager.mergeIteratorMostCurrent(
                    iterators,
                    firstVersionToMerge !== 0
                )) {
                    commonHistoryHead = elem;
                    unmergedElements.push(elem);
                }
                unmergedElements.pop(); // The last element is the creationTimeHash of the common history head => remove it

                // If anything was returned, then we need to
                // 1) rebuild the chain (if unmerged elements exist)
                // 2) generate a new version with the head (if the same head is not already the latest version)
                // 3) advance to merge pointer to the proper location (always)
                if (commonHistoryHead) {
                    logWithId(
                        channelId,
                        channelOwner,
                        `mergePendingVersions: rebuild ${unmergedElements.length} entries on top of ${commonHistoryHead.channelEntryHash}`
                    );

                    // Rebuild the channel by adding the unmerged elements of the channels on top of the
                    // common history if we have unmerged entries
                    let rebuiltHead;
                    if (unmergedElements.length > 0) {
                        const result = await ChannelManager.rebuildEntries(
                            commonHistoryHead.channelEntryHash,
                            unmergedElements
                        );
                        rebuiltHead = result.hash;
                    } else {
                        rebuiltHead = commonHistoryHead.channelEntryHash;
                    }

                    // Write the new channel head only if it differs from the previous one
                    if (rebuiltHead === channelInfosToMerge[channelInfosToMerge.length - 1].head) {
                        // We can set the merge and read pointer to lastVersionToMerge, because it has exactly the
                        // state that the merge algorithm wants to create.
                        cacheEntry.readVersion =
                            channelInfosToMerge[channelInfosToMerge.length - 1];
                        cacheEntry.readVersionIndex = lastVersionToMerge;
                        cacheEntry.latestMergedVersionIndex = lastVersionToMerge;

                        logWithId(
                            channelId,
                            channelOwner,
                            'mergePendingVersions - END: Not writing merge version: Latest version already includes everything'
                        );
                    } else {
                        const newVersion = await storeVersionedObject({
                            $type$: 'ChannelInfo',
                            id: channelId,
                            owner: channelOwner,
                            head: rebuiltHead
                        });

                        // Let's calculate the position of the generated version in the version map
                        let newVersionIndex = lastVersionToMerge;
                        {
                            const versionMapEntries = await getAllVersionMapEntries(
                                channelInfoIdHash
                            );
                            for (
                                let i = lastVersionToMerge + 1;
                                i < versionMapEntries.length;
                                ++i
                            ) {
                                if (versionMapEntries[i].hash === newVersion.hash) {
                                    newVersionIndex = i;
                                    break;
                                }
                            }
                        }

                        // Now let's see if another version has arrived between the latest merged version and
                        // the newly generated version
                        if (newVersionIndex === lastVersionToMerge + 1) {
                            // We have no intermediate version, so set the merge and read pointer to this version
                            cacheEntry.readVersion = newVersion.obj;
                            cacheEntry.readVersionIndex = newVersionIndex;
                            cacheEntry.latestMergedVersionIndex = newVersionIndex;

                            logWithId(
                                channelId,
                                channelOwner,
                                'mergePendingVersions - END: merge successful - no intermediate version'
                            );
                        } else {
                            // We have an intermediate version, so set the read pointer ahead of the merge pointer
                            cacheEntry.readVersion = newVersion.obj;
                            cacheEntry.readVersionIndex = newVersionIndex;
                            cacheEntry.latestMergedVersionIndex = lastVersionToMerge;

                            logWithId(
                                channelId,
                                channelOwner,
                                'mergePendingVersions - END: merge successful - intermediate version detected'
                            );
                        }
                    }
                } else {
                    // We have no entries in any of the channels, this  means that all versions
                    // are empty and the merge result is also empty, so setting the merge and read
                    // pointer to lastVersionToMerge is ok
                    cacheEntry.readVersion = channelInfosToMerge[channelInfosToMerge.length - 1];
                    cacheEntry.readVersionIndex = lastVersionToMerge;
                    cacheEntry.latestMergedVersionIndex = lastVersionToMerge;

                    logWithId(
                        channelId,
                        channelOwner,
                        'mergePendingVersions - END: Not writing merge version: only empty channels'
                    );
                }

                await this.saveRegistryCacheToOne();

                // notify the post calls, that their version was merged
                for (const handler of cacheEntry.mergedHandlers) {
                    handler();
                }
                cacheEntry.mergedHandlers = [];

                if (firstVersionToMerge === 0 && commonHistoryHead) {
                    // If it is the first version - we need to also append the common history head,
                    // so that it will be part of the event.
                    this.onUpdated.emit(
                        channelInfoIdHash,
                        channelId,
                        channelOwner || null,
                        new Date(commonHistoryHead.creationTime),
                        [...unmergedElements, commonHistoryHead]
                    );
                } else if (unmergedElements.length > 0) {
                    this.onUpdated.emit(
                        channelInfoIdHash,
                        channelId,
                        channelOwner || null,
                        new Date(unmergedElements[unmergedElements.length - 1].creationTime),
                        unmergedElements
                    );
                }
            });
        } catch (e) {
            logWithId(channelId, channelOwner, `mergePendingVersions - FAIL: ${String(e)}`);
            throw e;
        }
    }

    // ######## Entry id and channel selection stuff ########

    /**
     * Encodes an entry as string for referencing and loading it later.
     *
     * @param channelInfoIdHash
     * @param channelEntryHash
     * @returns
     */
    private static encodeEntryId(
        channelInfoIdHash: SHA256IdHash<ChannelInfo>,
        channelEntryHash: SHA256Hash<ChannelEntry>
    ): string {
        return `${channelInfoIdHash}_${channelEntryHash}`;
    }

    /**
     * Decodes the string identifying an entry.
     *
     * @param id
     * @returns
     */
    private static decodeEntryId(id: string): {
        channelInfoIdHash: SHA256IdHash<ChannelInfo>;
        channelEntryHash: SHA256Hash<ChannelEntry>;
    } {
        const idElements = id.split('_');
        if (idElements.length !== 2) {
            throw new Error('Id of channel entry is not valid.');
        }
        return {
            channelInfoIdHash: ensureIdHash<ChannelInfo>(idElements[0]),
            channelEntryHash: ensureHash<ChannelEntry>(idElements[1])
        };
    }

    /**
     * This returns the list of matching channel infos based on ChannelSelectionOptions.
     *
     * It usually returns the channel infos of the latest merged versions, not the latest
     * version in the version maps. Only if the ChannelSelectionOptions reference a specific
     * version this version is returned instead of the latest merged one.
     * @param options
     * @returns
     */
    public async getMatchingChannelInfos(
        options?: ChannelSelectionOptions
    ): Promise<ChannelInfo[]> {
        logWithId(null, null, `getMatchingChannelInfos - START: ${JSON.stringify(options)}`);

        // #### Check parameters ####

        if (options && options.channelId && options.channelIds) {
            throw new Error(
                "You cannot specify 'channelId' and 'channelIds' at the same time in query options!"
            );
        }
        if (options && options.owner !== undefined && options.owners) {
            throw new Error(
                "You cannot specify 'owner' and 'owners' at the same time in query options!"
            );
        }
        if (options && options.channel && options.channels) {
            throw new Error(
                "You cannot specify 'channel' and 'channels' at the same time in query options!"
            );
        }
        if (options && options.id && options.ids) {
            throw new Error("You cannot specify 'id' and 'ids' at the same time in query options!");
        }
        if (options && options.channelInfoHash && options.channelInfoHashes) {
            throw new Error(
                "You cannot specify 'channelInfoHash' and 'channelInfoHashes' at the same time in query options!"
            );
        }
        if (options && options.channelInfoIdHash && options.channelInfoIdHashes) {
            throw new Error(
                "You cannot specify 'channelInfoHash' and 'channelInfoHashes' at the same time in query options!"
            );
        }

        // #### Map parameters ####

        // Map options.channelId(s) to a single variable
        let channelIds: string[] | null = null;
        if (options && options.channelId) {
            channelIds = [options.channelId];
        }
        if (options && options.channelIds) {
            channelIds = options.channelIds;
        }

        // Map options.owner(s) to a single variable
        let owners: (SHA256IdHash<Person> | null)[] | null = null;
        if (options && options.owner !== undefined) {
            owners = [options.owner];
        }
        if (options && options.owners) {
            owners = options.owners;
        }

        // Map options.channel(s) to a single variable
        let channels: Channel[] | null = null;
        if (options && options.channel) {
            channels = [options.channel];
        }
        if (options && options.channels) {
            channels = options.channels;
        }

        // Map options.id(s) to a single variable
        let ids: string[] | null = null;
        if (options && options.id) {
            ids = [options.id];
        }
        if (options && options.ids) {
            ids = options.ids;
        }

        // Map options.channelInfoHash(es) to a single variable
        let channelInfoHashes: SHA256Hash<ChannelInfo>[] | null = null;
        if (options && options.channelInfoHash) {
            channelInfoHashes = [options.channelInfoHash];
        }
        if (options && options.channelInfoHashes) {
            channelInfoHashes = options.channelInfoHashes;
        }

        // Map options.channelInfoIdHash(es) to a single variable
        let channelInfoIdHashes: SHA256IdHash<ChannelInfo>[] | null = null;
        if (options && options.channelInfoIdHash) {
            channelInfoIdHashes = [options.channelInfoIdHash];
        }
        if (options && options.channelInfoIdHashes) {
            channelInfoIdHashes = options.channelInfoIdHashes;
        }

        // #### Get channel ids / infos from parameters ####

        // Variables will be filled with all channels that need to be selected
        // At the end the id hashes will also be appended to the ChannelInfos
        const selectedChannelInfos: ChannelInfo[] = [];
        const selectedChannelIdHashes: SHA256IdHash<ChannelInfo>[] = [];

        // Channel selection based on user / channel id
        // It is an AND relation, so both criteria have to match in order for the channel to
        // be selected
        if (owners || channelIds) {
            for (const channelInfo of this.channelInfoCache.values()) {
                if (channelIds && !channelIds.includes(channelInfo.readVersion.id)) {
                    continue;
                }
                if (
                    owners &&
                    !owners.includes(
                        channelInfo.readVersion.owner === undefined
                            ? null
                            : channelInfo.readVersion.owner
                    )
                ) {
                    continue;
                }
                selectedChannelInfos.push(channelInfo.readVersion);
            }
        }

        // Channel selection by Channel object
        // Calculate the id hashes of the matching channels
        if (channels) {
            const idHashes = await Promise.all(
                channels.map(channel =>
                    calculateIdHashOfObj({
                        $type$: 'ChannelInfo',
                        id: channel.id,
                        owner: channel.owner
                    })
                )
            );
            selectedChannelIdHashes.push(...idHashes);
        }

        // Channel selection by explicit versions
        // Get the ChannelInfo objects from the instance and add them to the list.
        if (channelInfoHashes) {
            selectedChannelInfos.push(
                ...(await Promise.all(
                    channelInfoHashes.map(channelInfoHash => getObject(channelInfoHash))
                ))
            );
        }

        // Channel selection by the id hash
        if (channelInfoIdHashes) {
            selectedChannelIdHashes.push(...channelInfoIdHashes);
        }

        // Channel selection by specific object id
        if (ids) {
            selectedChannelIdHashes.push(
                ...ids.map(id => ChannelManager.decodeEntryId(id).channelInfoIdHash)
            );
        }

        // If no selection was done, then return all of them
        if (
            !channelIds &&
            !owners &&
            !channels &&
            !channelInfoHashes &&
            !channelInfoIdHashes &&
            !ids
        ) {
            for (const channelInfo of this.channelInfoCache.values()) {
                selectedChannelInfos.push(channelInfo.readVersion);
            }
        }

        // #### Channel Id to latest merged version conversion ####

        // For the selection methods that just returned channel ids we need to get the latest
        // merged versions
        if (selectedChannelIdHashes) {
            for (const channelInfoIdHash of selectedChannelIdHashes) {
                const channelInfo = this.channelInfoCache.get(channelInfoIdHash);
                if (!channelInfo) {
                    throw new Error(`Channel ${channelInfoIdHash} does not exist!`);
                }
                selectedChannelInfos.push(channelInfo.readVersion);
            }
        }

        // Remove duplicates. Since these are pointers to the objects in the cache
        // the unification works based on the addresses of the ChannelInfo instance in the cache.
        const uniqueSelection = Array.from(new Set(selectedChannelInfos));

        logWithId(
            null,
            null,
            `getMatchingChannelInfos - End: selected ${uniqueSelection.length} channels/versions`
        );
        return uniqueSelection;
    }

    // ######## Hook implementation for merging and adding channels ########

    /**
     * Handler function for the VersionedObj
     * @param caughtObject
     */
    private async mergeNewChannelInfoVersioned(
        caughtObject: VersionedObjectResult<ChannelInfo>
    ): Promise<void> {
        try {
            const promiseTracker = createTrackingPromise<void>();

            // Determine the channel id and owner
            let channelId: string;
            let channelOwner: SHA256IdHash<Person> | undefined;

            this.promiseTrackers.add(promiseTracker.promise);

            {
                const channelInfo = await getObjectByIdHash(caughtObject.idHash);
                channelId = channelInfo.obj.id;
                channelOwner = channelInfo.obj.owner;
            }

            // Add channel and merge versions
            try {
                logWithId(channelId, channelOwner, 'handleOnVersionedObj - START');
                await this.addChannelIfNotExist(caughtObject.idHash);
                await this.mergePendingVersions(caughtObject.idHash);
                logWithId(channelId, channelOwner, 'handleOnVersionedObj - END');

                promiseTracker.resolve();
            } catch (e) {
                promiseTracker.reject();

                logWithId(channelId, channelOwner, `handleOnVersionedObj - FAIL: ${String(e)}`);
                console.error(e); // Introduce an error event later!
            } finally {
                promiseTracker.promise.finally(() =>
                    this.promiseTrackers.delete(promiseTracker.promise)
                );
            }
        } catch (e) {
            console.error(e); // Introduce an error event later!
        }
    }

    /**
     * Add the passed channel to the cache & registry if it is not there, yet.
     *
     * @param channelInfoIdHash - the channel to add to the registry
     */
    private async addChannelIfNotExist(
        channelInfoIdHash: SHA256IdHash<ChannelInfo>
    ): Promise<void> {
        // Determine the channel id and owner
        let channelId: string;
        let channelOwner: SHA256IdHash<Person> | undefined;
        {
            const channelInfo = await getObjectByIdHash(channelInfoIdHash);
            channelId = channelInfo.obj.id;
            channelOwner = channelInfo.obj.owner;
        }

        const cacheLockName = ChannelManager.cacheLockName;

        try {
            await serializeWithType(`${cacheLockName}${channelInfoIdHash}`, async () => {
                logWithId(channelId, channelOwner, 'addChannelIfNotExist - START');
                if (this.channelInfoCache.has(channelInfoIdHash)) {
                    logWithId(
                        channelId,
                        channelOwner,
                        'addChannelIfNotExist - END: already existed'
                    );
                } else {
                    this.channelInfoCache.set(channelInfoIdHash, {
                        readVersion: await getObject(
                            await getNthVersionMapHash(channelInfoIdHash, 0)
                        ),
                        readVersionIndex: 0,
                        latestMergedVersionIndex: 0,
                        mergedHandlers: []
                    });
                    await this.saveRegistryCacheToOne();
                    logWithId(channelId, channelOwner, 'addChannelIfNotExist - END: added');
                }
            });
        } catch (e) {
            logWithId(channelId, channelOwner, `addChannelIfNotExist - FAIL: ${String(e)}`);
            throw e;
        }
    }

    // ######## One Channel registry read / write methods ########

    /**
     * Save the cache content as new version of registry in one.
     */
    private async saveRegistryCacheToOne(): Promise<void> {
        await serializeWithType(ChannelManager.registryLockName, async () => {
            const channels: ChannelRegistryEntry[] = [];
            for (const [idHash, cacheEntry] of this.channelInfoCache) {
                channels.push({
                    channelInfoIdHash: idHash,
                    readVersionIndex: cacheEntry.readVersionIndex,
                    mergedVersionIndex: cacheEntry.latestMergedVersionIndex
                });
            }

            // Write the registry version
            await storeVersionedObject({
                $type$: 'ChannelRegistry',
                id: 'ChannelRegistry',
                channels: channels
            });
        });
    }

    /**
     * This function wraps the given channel info into {@link ObjectData}
     * Returns undefined if the channel head is empty
     *
     * @param channelIdHash
     * @private
     */
    private static async wrapChannelInfoWithObjectData(
        channelIdHash: SHA256IdHash<ChannelInfo>
    ): Promise<ObjectData<OneUnversionedObjectTypes> | undefined> {
        const channel = await getObjectByIdHash(channelIdHash);
        if (channel.obj.head) {
            const channelEntry = await getObject(channel.obj.head);
            const channelCreationTime = await getObject(channelEntry.data);
            const channelData = await getObject(channelCreationTime.data);

            const sharedWithPersons = await ChannelManager.sharedWithPersonsList(channelIdHash);

            return {
                channelId: channel.obj.id,
                channelOwner: channel.obj.owner,
                channelEntryHash: channel.obj.head,
                id: ChannelManager.encodeEntryId(channelIdHash, channel.obj.head),
                creationTime: new Date(channelCreationTime.timestamp),
                creationTimeHash: channelEntry.data,
                author: channel.obj.owner,
                sharedWith: sharedWithPersons,

                data: channelData,
                dataHash: channelCreationTime.data
            };
        }
        return undefined;
    }

    /**
     * Load the latest channel registry version into the the cache.
     */
    private async loadRegistryCacheFromOne(): Promise<void> {
        logWithId(null, null, 'loadRegistryCacheFromOne - START');
        await serializeWithType(ChannelManager.registryLockName, async () => {
            // If the cache is not empty, then something is wrong.
            // The current implementation only needs to populate it once - at init and there it
            // should be empty.
            if (this.channelInfoCache.size > 0) {
                throw new Error('Populating the registry cache is only allowed if it is empty!');
            }

            // Get the registry. If it does not exist, start with an empty cache (so just return)
            let registry: ChannelRegistry;
            try {
                registry = (
                    await getObjectByIdObj({$type$: 'ChannelRegistry', id: 'ChannelRegistry'})
                ).obj;
            } catch (_) {
                return;
            }

            // We load the latest merged version for all channels
            // Warning: this might be very memory hungry, because we load this stuff in parallel,
            // so potentially all version maps of all channels are in memory simultaneously.
            // This issue should be fixed by allowing partial version loads or by changing the
            // way that version maps work - or by not using version maps at all.
            // Short term fix might be by serializing all the loads, but this will significantly
            // increase load time - so let's stick with the parallel version for now.
            await Promise.all(
                registry.channels.map(async channel => {
                    const channelInfoHash = await getNthVersionMapHash(
                        channel.channelInfoIdHash,
                        channel.readVersionIndex
                    );
                    this.channelInfoCache.set(channel.channelInfoIdHash, {
                        readVersion: await getObject(channelInfoHash),
                        readVersionIndex: channel.readVersionIndex,
                        latestMergedVersionIndex: channel.mergedVersionIndex,
                        mergedHandlers: []
                    });
                })
            );
        });
        logWithId(null, null, 'loadRegistryCacheFromOne - END');
    }

    // ######## Access stuff ########

    /**
     * Get the person list with whom this channel is shared.
     *
     * This list also explodes the access groups and adds those persons to the returned list.
     *
     * @param channelInfoIdHash
     * @returns
     */
    private static async sharedWithPersonsList(
        channelInfoIdHash: SHA256IdHash<ChannelInfo>
    ): Promise<SHA256IdHash<Person>[]> {
        /**
         * Get the persons from the groups and persons of the passed access object.
         *
         * @param accessHash
         * @returns
         */
        async function extractPersonsFromIdAccessObject(accessHash: SHA256Hash<IdAccess>) {
            const accessObject = await getObjectWithType(accessHash, 'IdAccess');
            let allSharedPersons: SHA256IdHash<Person>[] = [];
            if (accessObject.group.length > 0) {
                const groupPersons = await Promise.all(
                    accessObject.group.map(async groupId => {
                        const groupObject = await getObjectByIdHash(groupId);
                        return groupObject.obj.person;
                    })
                );
                allSharedPersons = allSharedPersons.concat(
                    groupPersons.reduce((acc, val) => acc.concat(val), [])
                );
            }

            if (accessObject.person.length > 0) {
                allSharedPersons = allSharedPersons.concat(accessObject.person);
            }
            return allSharedPersons;
        }

        // Extract the access objects pointing to the channel info
        const channelAccessObjects = await getAllEntries(channelInfoIdHash, 'IdAccess');
        const personNested = await Promise.all(
            channelAccessObjects.map(async value => extractPersonsFromIdAccessObject(value))
        );
        const personsFlat = personNested.reduce((acc, val) => acc.concat(val), []);

        // Remove duplicate persons and return the result
        return [...new Set(personsFlat)];
    }

    /**
     * This places the new elements on top of the old head thus extending the linked list.
     *
     * @param oldHead
     * @param newElementsReversed
     */
    private static async rebuildEntries(
        oldHead: SHA256Hash<ChannelEntry>,
        newElementsReversed: RawChannelEntry[]
    ): Promise<UnversionedObjectResult<ChannelEntry>> {
        // Create the new channel entries linked list from the array elements
        let lastChannelEntry = oldHead;
        let newEntryResult;
        for (let i = newElementsReversed.length - 1; i >= 0; --i) {
            newEntryResult = await storeUnversionedObject({
                $type$: 'ChannelEntry',
                data: newElementsReversed[i].creationTimeHash,
                metadata: newElementsReversed[i].metaDataHashes,
                previous: lastChannelEntry
            });
            lastChannelEntry = newEntryResult.hash;
        }

        // If newEntryResult is undefined this means, that the newElementsReserved list was empty
        // Usually we could just return the oldHead, but we need an UnversionedObjectResult from
        // a SHA256Hash<ChannelEntry> and I have no clue how to get it, so throw.
        if (!newEntryResult) {
            throw new Error('It does not make sense to rebuild a channel with 0 elements.');
        }

        // Create the new channel version
        return newEntryResult;
    }

    /**
     * Post a new entry in a channel.
     *
     * This creates a new channel entry with the current time as creation time and
     * inserts it to the channel.
     *
     * Attention: This is an impure plan, because it always generates a new element
     *            with a new creation time even if the payload was posted before
     *
     * @param channelId - The channel to post to
     * @param channelOwner - Owner of the channel to post to
     * @param payload - Payload of the post
     * @param author - Author of chat message
     * @param timestamp - Timestamp that is used as creation time
     * @returns
     */
    private async internalChannelPost(
        channelId: string,
        channelOwner: SHA256IdHash<Person> | undefined,
        payload: OneUnversionedObjectTypes,
        author?: SHA256IdHash<Person>,
        timestamp?: number
    ): Promise<VersionedObjectResult<ChannelInfo>> {
        // Get the latest ChannelInfo from the database
        const channelInfoIdHash = await calculateIdHashOfObj({
            $type$: 'ChannelInfo',
            id: channelId,
            owner: channelOwner
        });
        const latestChannelInfo = (await getObjectByIdHash<ChannelInfo>(channelInfoIdHash)).obj;

        // Get the creation time of the last element
        let previousCreationTime = 0;
        if (latestChannelInfo.head) {
            const channelEntry = await getObject(latestChannelInfo.head);
            const creationTimeObj = await getObject(channelEntry.data);
            previousCreationTime = creationTimeObj.timestamp;
        }

        // Write the payload.
        // If it already exists, then ... it doesn't matter, because it will have the same hash
        const payloadResult = await storeUnversionedObject(payload);

        // Write creation time meta information
        const creationTimeResult = await storeUnversionedObject({
            $type$: 'CreationTime',
            timestamp: timestamp ? timestamp : Date.now(),
            data: payloadResult.hash
        });

        // Collect metadata that shall be included
        const metadata: SHA256Hash[] = [];
        if (author !== undefined) {
            metadata.push(
                (await this.leuteModel.trust.affirm(creationTimeResult.hash, author)).hash
            );

            let senderProfileHash: SHA256Hash<Profile> | undefined;
            if (this.getChannelSettingsAppendSenderProfile(channelInfoIdHash)) {
                const profiles = await (await this.leuteModel.me()).profiles(author);
                const defaultProfile = profiles.filter(
                    profile =>
                        profile.profileId === 'default' &&
                        profile.owner === author &&
                        profile.personId === author
                );
                if (defaultProfile.length > 0 && defaultProfile[0].loadedVersion !== undefined) {
                    metadata.push(defaultProfile[0].loadedVersion);
                }
            }
        }

        // If the creation time of the previous entry is larger, it means that the clock of one of the
        // participating devices is wrong. We can't then just set the new element as new head, because
        // this would invalidate the assumption that all items are sorted by creation time.
        // In this special case we need to insert the element at the correct position in the chain by
        // iterating and rebuilding the chain after the correct insertion point.
        // The merge algorithm does exactly that, so we just post a new version with exactly one element
        // (=> undefined previous element) and let the merge algorithm take care of the iteration.
        let previousPointer;
        if (creationTimeResult.obj.timestamp > previousCreationTime) {
            previousPointer = latestChannelInfo.head;
        } else {
            previousPointer = undefined;
        }

        // Write the channel entry
        const channelEntryResult = await storeUnversionedObject({
            $type$: 'ChannelEntry',
            previous: previousPointer,
            data: creationTimeResult.hash,
            metadata
        });

        // Write the channel info with the new channel entry as head
        return storeVersionedObject({
            $type$: 'ChannelInfo',
            id: channelId,
            owner: channelOwner,
            head: channelEntryResult.hash
        });
    }

    /**
     * Returns the default author if set manually or my main identity if unset.
     */
    async calculateDefaultOwner(): Promise<SHA256IdHash<Person>> {
        if (this.defaultOwner !== undefined) {
            return this.defaultOwner;
        }

        return this.leuteModel.myMainIdentity();
    }
}<|MERGE_RESOLUTION|>--- conflicted
+++ resolved
@@ -1,5 +1,3 @@
-<<<<<<< HEAD
-import {createAccess} from '@refinio/one.core/lib/access.js';
 import {calculateHashOfObj, calculateIdHashOfObj} from '@refinio/one.core/lib/util/object.js';
 import {getAllEntries} from '@refinio/one.core/lib/reverse-map-query.js';
 import {createTrackingPromise, serializeWithType} from '@refinio/one.core/lib/util/promise.js';
@@ -10,21 +8,8 @@
 import {createMessageBus} from '@refinio/one.core/lib/message-bus.js';
 import type {SHA256Hash, SHA256IdHash} from '@refinio/one.core/lib/util/type-checks.js';
 import {ensureHash, ensureIdHash} from '@refinio/one.core/lib/util/type-checks.js';
+import {objectEvents} from '../misc/ObjectEventDispatcher.js';
 import {OEvent} from '../misc/OEvent.js';
-=======
-import {calculateHashOfObj, calculateIdHashOfObj} from '@refinio/one.core/lib/util/object';
-import {getAllEntries} from '@refinio/one.core/lib/reverse-map-query';
-import {createTrackingPromise, serializeWithType} from '@refinio/one.core/lib/util/promise';
-import {
-    getAllVersionMapEntries,
-    getNthVersionMapHash
-} from '@refinio/one.core/lib/version-map-query';
-import {createMessageBus} from '@refinio/one.core/lib/message-bus';
-import type {SHA256Hash, SHA256IdHash} from '@refinio/one.core/lib/util/type-checks';
-import {ensureHash, ensureIdHash} from '@refinio/one.core/lib/util/type-checks';
-import {objectEvents} from '../misc/ObjectEventDispatcher';
-import {OEvent} from '../misc/OEvent';
->>>>>>> 57a8d608
 import type {
     IdAccess,
     OneUnversionedObjectTypeNames,
@@ -52,12 +37,7 @@
     getObject,
     getObjectWithType,
     storeUnversionedObject
-<<<<<<< HEAD
 } from '@refinio/one.core/lib/storage-unversioned-objects.js';
-import {SET_ACCESS_MODE} from '@refinio/one.core/lib/storage-base-common.js';
-=======
-} from '@refinio/one.core/lib/storage-unversioned-objects';
->>>>>>> 57a8d608
 
 const MessageBus = createMessageBus('ChannelManager');
 
@@ -161,8 +141,7 @@
 /**
  * Type stores the metadata and the data for a query result.
  */
-// eslint-disable-next-line @typescript-eslint/no-redundant-type-constituents
-export type ObjectData<T extends OneUnversionedObjectTypes | unknown> = {
+export type ObjectData<T extends OneUnversionedObjectTypes> = {
     channelId: string; // The channel id
     channelOwner?: SHA256IdHash<Person>; // The owner of the channel
     channelEntryHash: SHA256Hash<ChannelEntry>; // The reference to the channel entry object
@@ -1821,7 +1800,7 @@
                 logWithId(channelId, channelOwner, `handleOnVersionedObj - FAIL: ${String(e)}`);
                 console.error(e); // Introduce an error event later!
             } finally {
-                promiseTracker.promise.finally(() =>
+                await promiseTracker.promise.finally(() =>
                     this.promiseTrackers.delete(promiseTracker.promise)
                 );
             }
