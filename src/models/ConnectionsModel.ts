import EventEmitter from 'events';
import CommunicationModule from '../misc/CommunicationModule';
import ContactModel from './ContactModel';
import InstancesModel from './InstancesModel';
import EncryptedConnection from '../misc/EncryptedConnection';
import {ChumSyncOptions} from 'one.core/lib/chum-sync';
import {createWebsocketPromisifier} from 'one.core/lib/websocket-promisifier';
import {createSingleObjectThroughImpurePlan, WriteStorageApi} from 'one.core/lib/storage';
import {createFileWriteStream} from 'one.core/lib/system/storage-streams';
import {createRandomString} from 'one.core/lib/system/crypto-helpers';
import {createCrypto, CryptoAPI} from 'one.core/lib/instance-crypto';
import OutgoingConnectionEstablisher from '../misc/OutgoingConnectionEstablisher';
import {toByteArray} from 'base64-js';
import {Keys, Person, SHA256IdHash} from '@OneCoreTypes';

export interface PairingInformation {
    authenticationTag: string;
    publicKeyLocal: string;
    takeOver: boolean;
}

interface AuthenticationMessage {
    personIdHash: SHA256IdHash<Person>;
    authenticationTag: string;
}

export default class ConnectionsModel extends EventEmitter {
    private readonly commServerUrl: string;
    private readonly contactModel: ContactModel;
    private readonly instanceModel: InstancesModel;
    private communicationModule: CommunicationModule;
    private generatedPairingInformation: PairingInformation[];
    private anonInstanceKeys: Keys;
    private anonCrypto: CryptoAPI;
    private meAnon: SHA256IdHash<Person>;

    constructor(commServerUrl: string, contactModel: ContactModel, instancesModel: InstancesModel) {
        super();
        this.commServerUrl = commServerUrl;
        this.contactModel = contactModel;
        this.instanceModel = instancesModel;
        this.communicationModule = new CommunicationModule(
            commServerUrl,
            contactModel,
            instancesModel
        );
        this.generatedPairingInformation = [];
        this.communicationModule.onKnownConnection = this.onKnownConnection;
        this.communicationModule.onUnknownConnection = this.onUnknownConnection;
        this.anonInstanceKeys = {} as Keys;
        this.anonCrypto = {} as CryptoAPI;
        this.meAnon = '' as SHA256IdHash<Person>;
    }

    async init(): Promise<void> {
<<<<<<< HEAD
        const me = await this.contactModel.myMainIdentity();
        const meAlternates = (await this.contactModel.myIdentities()).filter(id => id !== me);

        if (meAlternates.length !== 1) {
            throw new Error('This applications needs exactly one alternate identity!');
        }
        this.meAnon = meAlternates[0];
        const anonInstance = await this.instanceModel.localInstanceIdForPerson(this.meAnon);
        this.anonInstanceKeys = await this.instanceModel.instanceKeysForPerson(this.meAnon);
        this.anonCrypto = createCrypto(anonInstance);
=======
        await this.communicationModule.init();
>>>>>>> 4cf802c8
    }

    async shutdown(): Promise<void> {
        await this.communicationModule.shutdown();
    }

    async onKnownConnection(
        conn: EncryptedConnection,
        localPublicKey: Uint8Array,
        remotePublicKey: Uint8Array,
        localPersonId: SHA256IdHash<Person>,
        remotePersonId: SHA256IdHash<Person>,
        initiatedLocally: boolean
    ): Promise<void> {
        // TODO: challenge response for person keys
        await this.startChum(conn, localPersonId, remotePersonId);
    }

    async onUnknownConnection(
        conn: EncryptedConnection,
        localPublicKey: Uint8Array,
        remotePublicKey: Uint8Array,
        localPersonId: SHA256IdHash<Person>,
        initiatedLocally: boolean
    ): Promise<void> {
        const message = await conn.waitForJSONMessage();
        const authenticationTag = JSON.parse(message).authenticationTag;
        const remotePersonId = JSON.parse(message).personIdHash;

        const checkReceivedAuthenticationTag = this.generatedPairingInformation.filter(
            pairingInfo => pairingInfo.authenticationTag === authenticationTag
        );

        if (checkReceivedAuthenticationTag.length === 1) {
            await this.startChum(conn, localPersonId, remotePersonId);
        }
    }

    async connectUsingPairingInformation(pairingInformation: PairingInformation): Promise<void> {
        const oce: OutgoingConnectionEstablisher = new OutgoingConnectionEstablisher();
        let encryptedConnection: EncryptedConnection | undefined = undefined;

        const targetKey = toByteArray(this.anonInstanceKeys.publicKey);
        const sourceKey = toByteArray(pairingInformation.publicKeyLocal);

        return new Promise((resolve, reject) => {
            oce.onConnection = (
                conn: EncryptedConnection,
                localPublicKey: Uint8Array,
                remotePublicKey: Uint8Array
            ) => {
                encryptedConnection = conn;
                resolve();
            };
            setTimeout(() => {
                oce.stop();
                reject(new Error('timeout expired'));
            }, 60000);

            oce.start(
                this.commServerUrl,
                sourceKey,
                targetKey,
                text => {
                    return this.anonCrypto.encryptWithInstancePublicKey(targetKey, text);
                },
                cypherText => {
                    return this.anonCrypto.decryptWithInstancePublicKey(targetKey, cypherText);
                }
            );

            if (encryptedConnection) {
                const authenticationMessage: AuthenticationMessage = {
                    authenticationTag: pairingInformation.authenticationTag,
                    personIdHash: this.meAnon
                };

                encryptedConnection.sendMessage(JSON.stringify(authenticationMessage));
            }
        });
    }

    async startChum(
        conn: EncryptedConnection,
        localPersonId: SHA256IdHash<Person>,
        remotePersonId: SHA256IdHash<Person>
    ): Promise<void> {
        const minimalWriteStorageApiObj = {
            createFileWriteStream
        } as WriteStorageApi;

        const websocketPromisifierAPI = createWebsocketPromisifier(minimalWriteStorageApiObj, conn);
        websocketPromisifierAPI.remotePersonIdHash = remotePersonId;
        websocketPromisifierAPI.localPersonIdHash = localPersonId;

        const defaultInitialChumObj: ChumSyncOptions = {
            connection: websocketPromisifierAPI,

            // used only for logging purpose
            chumName: 'ConnectionsChum',
            localInstanceName: 'local',
            remoteInstanceName: 'remote',

            keepRunning: true,
            maxNotificationDelay: 20
        };

        await createSingleObjectThroughImpurePlan(
            {module: '@one/chum-sync'},
            defaultInitialChumObj
        );
    }

    async generatePairingInformation(takeOver: boolean): Promise<PairingInformation> {
        const pairingInformation = {
            authenticationTag: await createRandomString(),
            publicKeyRemote: await createRandomString(),
            publicKeyLocal: this.anonInstanceKeys.publicKey,
            takeOver
        };

        this.generatedPairingInformation.push(pairingInformation);

        return pairingInformation;
    }
}<|MERGE_RESOLUTION|>--- conflicted
+++ resolved
@@ -53,7 +53,6 @@
     }
 
     async init(): Promise<void> {
-<<<<<<< HEAD
         const me = await this.contactModel.myMainIdentity();
         const meAlternates = (await this.contactModel.myIdentities()).filter(id => id !== me);
 
@@ -64,9 +63,9 @@
         const anonInstance = await this.instanceModel.localInstanceIdForPerson(this.meAnon);
         this.anonInstanceKeys = await this.instanceModel.instanceKeysForPerson(this.meAnon);
         this.anonCrypto = createCrypto(anonInstance);
-=======
+    }
+    async init(): Promise<void> {
         await this.communicationModule.init();
->>>>>>> 4cf802c8
     }
 
     async shutdown(): Promise<void> {
