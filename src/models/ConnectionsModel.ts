import {PairingInformation} from 'one.core/lib/communication-creator';
import EventEmitter from 'events';
import {
    CommunicationManagerAPI,
    createCommunicationManager
} from 'one.core/lib/communication-manager';
import {
    AuthenticatedContact,
    Instance,
    SHA256Hash,
    AuthenticatedContactsList,
    VersionedObjectResult,
    Chum
} from '@OneCoreTypes';
import {ChumSyncOptions} from 'one.core/lib/chum-sync';
import {
    createSingleObjectThroughImpurePlan,
    createSingleObjectThroughPurePlan,
    getObject,
    getObjectByIdHash,
    getObjectByIdObj,
    SET_ACCESS_MODE,
    SetAccessParam,
    VERSION_UPDATES
} from 'one.core/lib/storage';
import {getInstanceIdHash} from 'one.core/lib/instance';
import i18nModelsInstance from '../i18n';
import {calculateHashOfObj, calculateIdHashOfObj} from 'one.core/lib/util/object';

/**
 * All data about an connection are keept in this type.
 */
export type Connection = {
    pairingInformation?: PairingInformation;
    communicationManagerAPI: CommunicationManagerAPI;
    authenticatedContact?: AuthenticatedContact;
    // if the connection is opened, the value will be true, else false
    connectionState: boolean;
    chum?: Promise<VersionedObjectResult<Chum>>;
};

/**
 * The take over case is a bit different from the partner connection, because
 * the generated email will be sent from the instance that generates the QR code
 * to the second instance and also the nonce for generating the kdf will be sent.
 */
export type InformationForTakeOver = {
    pairingInformation: PairingInformation;
    randomEmail: string;
    generatedNonce: string;
};

/**
 * This model represents everything related to Connections.
 */
export default class ConnectionsModel extends EventEmitter {
    private personalCloudConnections: Connection[]; // List of all know connections with personal devices
    private partnerConnections: Connection[]; // List of all know connections with partner devices
    private readonly commServerUrl = 'wss://uke-comm.freeda.one';
    // private readonly commServerUrl = 'ws://localhost:8000';
    private myInstance: VersionedObjectResult<Instance> | undefined;
    private authenticatedContactsList: AuthenticatedContactsList;

    constructor() {
        super();
        this.personalCloudConnections = [];
        this.partnerConnections = [];
        this.authenticatedContactsList = {} as AuthenticatedContactsList;
    }

    /**
     * At instance initialisation search for old connections saved in memory and try to reopen them.
     */
    async init(): Promise<void> {
        this.personalCloudConnections = [];
        this.partnerConnections = [];

        const myInstanceIdHash = getInstanceIdHash();

        if (myInstanceIdHash === undefined) {
            this.emit('error', 'Unable to find instance.');
            throw new Error(i18nModelsInstance.t('errors:connectionModel.noInstance'));
        }

        this.myInstance = await getObjectByIdHash(myInstanceIdHash);

        try {
            // Get previous connection that my instance had.
            this.authenticatedContactsList = (
                await getObjectByIdObj({
                    $type$: 'AuthenticatedContactsList',
                    instanceIdHash: myInstanceIdHash
                })
            ).obj;

            if (this.authenticatedContactsList.personalContacts) {
                await this.fillConnectionsList(
                    this.authenticatedContactsList.personalContacts,
                    this.personalCloudConnections,
                    'authenticatedPersonalCloudDevice',
                    true
                );
            }

            if (this.authenticatedContactsList.otherContacts) {
                await this.fillConnectionsList(
                    this.authenticatedContactsList.otherContacts,
                    this.partnerConnections,
                    'authenticatedPartnerDevice',
                    false
                );
            }
        } catch (error) {
            if (error.name === 'FileNotFoundError') {
                // My instance didn't have connections in the past.
                this.authenticatedContactsList = {
                    $type$: 'AuthenticatedContactsList',
                    instanceIdHash: myInstanceIdHash,
                    personalContacts: [],
                    otherContacts: []
                };
            } else {
                this.emit('error', error.name);
                throw error;
            }
        }
    }

    /**
     * At instance reload we take all the previous saved authenticated contacts for this instance
     * (previous open connections with other instances) and for each authenticated contact object
     * we create a new entrance in the destinationList list and restart the connections with the
     * instance memorised in the authenticated contact object.
     *
     * @param {SHA256Hash<AuthenticatedContact>[]} sourceList -> for instances that I own will be
     * this.authenticatedContactsList.personalContacts and for friends instance will be
     * this.authenticatedContactsList.otherContacts
     *
     * @param {Connection[]} destinationList -> for instances that I own will be
     * this.personalCloudConnections and for friends instance will be this.friendConnections
     *
     * @param {string} eventMessage -> for instances that I own will be
     * authenticatedPersonalCloudDevice and for friends instance will be authenticatedPartnerDevice
     *
     * @param {boolean} takeOver
     */
    async fillConnectionsList(
        sourceList: SHA256Hash<AuthenticatedContact>[],
        destinationList: Connection[],
        eventMessage: string,
        takeOver: boolean
    ): Promise<void> {
        if (this.myInstance === undefined) {
            this.emit('error', i18nModelsInstance.t('errors:connectionModel.noInstance'));
            throw new Error(i18nModelsInstance.t('errors:connectionModel.noInstance'));
        }

        for await (const authContactHash of sourceList) {
            const authenticatedContact = await getObject(authContactHash);
            const communicationManagerAPI = createCommunicationManager(this.myInstance.idHash);
            const connection = {
                communicationManagerAPI,
                authenticatedContact,
                connectionState: false
            };

            destinationList.push(connection);

            this.emit(eventMessage);

            // we don't wait until the other instance connects with us,
            // just start the connection from our point of view
            // eslint-disable-next-line @typescript-eslint/no-floating-promises
            this.connectNextTime(connection, takeOver);
        }
    }

    /**
     * Generated the pairing information needed for generating the QR code for
     * pairing with partner instance.
     */
    async generatePairingInformation(): Promise<PairingInformation> {
        if (this.myInstance === undefined) {
            this.emit('error', i18nModelsInstance.t('errors:connectionModel.noInstance'));
            throw new Error(i18nModelsInstance.t('errors:connectionModel.noInstance'));
        }

        const communicationManagerAPI = createCommunicationManager(this.myInstance.idHash);
        const pairingInformation = await communicationManagerAPI.getFirstPairingInformation(false);
        this.partnerConnections.push({
            pairingInformation,
            communicationManagerAPI,
            connectionState: false
        });

        return pairingInformation;
    }

    /**
     * This function is used for connecting for the first time with a partner instance.
     *
     * @param {PairingInformation} pairingInformation
     * @param {boolean} invited
     * @param {string} secret
     */
    async connect(
        pairingInformation: PairingInformation,
        invited: boolean,
        secret: string
    ): Promise<void> {
        if (this.myInstance === undefined) {
            this.emit(
                'error',
                i18nModelsInstance.t('errors:connectionModel.connectionWithoutInstance')
            );
            throw new Error(
                i18nModelsInstance.t('errors:connectionModel.connectionWithoutInstance')
            );
        }

        if (invited) {
            // exchange public key information so that other instance's public key will be the remote public key
            const otherInstancePubKey = pairingInformation.publicKeyLocal;
            pairingInformation.publicKeyLocal = pairingInformation.publicKeyRemote;
            pairingInformation.publicKeyRemote = otherInstancePubKey;

            const communicationManagerAPI = createCommunicationManager(this.myInstance.idHash);
            this.partnerConnections.push({
                pairingInformation,
                communicationManagerAPI,
                connectionState: false
            });
        }

        const connection = this.partnerConnections.find((con) => {
            return con.pairingInformation
                ? con.pairingInformation.publicKeyRemote === pairingInformation.publicKeyRemote
<<<<<<< HEAD
                : undefined;
=======
                : false;
>>>>>>> fcabaf99
        });

        if (connection === undefined) {
            throw new Error(i18nModelsInstance.t('errors:connectionModel.connectionFailed'));
        }

        const communicationManagerAPI = connection.communicationManagerAPI;
        communicationManagerAPI.setPassword(secret);

        try {
            connection.authenticatedContact = await communicationManagerAPI.connectFirstTime(
                this.commServerUrl,
                pairingInformation,
                invited
            );
        } catch (error) {
            this.emit('error', error.name);
            throw error;
        }

        if (connection.authenticatedContact === undefined) {
            this.emit('error', i18nModelsInstance.t('errors:connectionModel.noConnection'));
            throw new Error(i18nModelsInstance.t('errors:connectionModel.noConnection'));
        }

        await this.shareQuestionnairesWithPartner(connection.authenticatedContact);

        await this.saveAuthenticatedContact(
            connection.authenticatedContact,
            pairingInformation.takeOver
        );

        this.emit('authenticatedPartnerDevice');

        this.startChum(connection, pairingInformation.takeOver);
        this.emit('connectionEstablished');
    }

    /**
     * This function is used for reestablishing a connection with another instance.
     * The authenticated contact object which is needed for this function is the
     * result if the first connection between two instances.
     *
     * @param {Connection} connection
     * @param {boolean} takeOver
     */
    async connectNextTime(connection: Connection, takeOver: boolean): Promise<void> {
        const {communicationManagerAPI, authenticatedContact} = connection;

        if (authenticatedContact) {
            await communicationManagerAPI.connectNextTime(this.commServerUrl, authenticatedContact);
            this.startChum(connection, takeOver);
        }
    }

    /**
     * Generated the pairing information needed for creating the QR code for
     * pairing for the first time with another instance that I own.
     *
     * @param {string} secret
     */
    async generateInformationForTakeOver(secret: string): Promise<InformationForTakeOver> {
        if (this.myInstance === undefined) {
            this.emit('error', i18nModelsInstance.t('errors:connectionModel.noInstance'));
            throw new Error(i18nModelsInstance.t('errors:connectionModel.noInstance'));
        }

        const communicationManagerAPI = createCommunicationManager(this.myInstance.idHash);
        communicationManagerAPI.setPassword(secret);

        const pairingInformation = await communicationManagerAPI.getFirstPairingInformation(true);
        this.personalCloudConnections.push({
            pairingInformation,
            communicationManagerAPI,
            connectionState: false
        });

        const instanceOwner = await getObjectByIdHash(this.myInstance.obj.owner);
        const randomEmail = instanceOwner.obj.email;

        const generatedNonce = await communicationManagerAPI.generateDerivationKey();

        return {pairingInformation, randomEmail, generatedNonce};
    }

    /**
     * Connect for the first time with a instance that I own. The QR code should
     * contain all the required information.
     * The user has to use the same password in both devices and after the authentication
     * is done, the function will return. The method takeOverInstance should be called so
     * the connection can be established.
     * In this step the instance that has scanned the QR code only tries to authenticate to the
     * instance that has generated the QR code. The instance object for the instance that will be
     * tacked over is not generated yet.
     *
     * @param {PairingInformation} pairingInformation
     * @param {boolean} invited
     * @param {string} secret
     * @param {string} receivedNonce
     */
    async connectToPersonalCloud(
        pairingInformation: PairingInformation,
        invited: boolean,
        secret: string,
        receivedNonce?: string
    ): Promise<void> {
        let communicationManager;

        if (invited) {
            // exchange public key information so that other instance's public key will be the remote public key
            const otherInstancePubKey = pairingInformation.publicKeyLocal;
            pairingInformation.publicKeyLocal = pairingInformation.publicKeyRemote;
            pairingInformation.publicKeyRemote = otherInstancePubKey;

            communicationManager = createCommunicationManager();
            communicationManager.setPassword(secret);
            await communicationManager.generateDerivationKey(receivedNonce);

            this.personalCloudConnections.push({
                pairingInformation,
                communicationManagerAPI: communicationManager,
                connectionState: false
            });
        } else {
            if (this.myInstance === undefined) {
                this.emit('error', i18nModelsInstance.t('errors:connectionModel.noInstance'));
                throw new Error(i18nModelsInstance.t('errors:connectionModel.noInstance'));
            }

            const connection = this.personalCloudConnections.find((con) => {
                return con.pairingInformation
                    ? con.pairingInformation.publicKeyRemote === pairingInformation.publicKeyRemote
<<<<<<< HEAD
                    : undefined;
=======
                    : false;
>>>>>>> fcabaf99
            });

            if (connection === undefined) {
                this.emit('error', i18nModelsInstance.t('errors:connectionModel.connectionFailed'));
                throw new Error(i18nModelsInstance.t('errors:connectionModel.connectionFailed'));
            }

            communicationManager = connection.communicationManagerAPI;
            communicationManager.setPassword(secret);
        }

        await communicationManager.connectToPersonalCloud(
            this.commServerUrl,
            pairingInformation,
            invited
        );
    }

    /**
     * After the second instance (the one that will be tacked over) was
     * created, the connection can be established.
     * After the person keys were overwritten, the chum connection can
     * be established between the two instances.
     *
     * @param {PairingInformation} pairingInformation
     * @param {boolean} invited
     */
    async takeOverInstance(
        pairingInformation: PairingInformation,
        invited: boolean
    ): Promise<void> {
        const connection = this.personalCloudConnections.find((con) => {
            return con.pairingInformation
                ? con.pairingInformation.publicKeyRemote === pairingInformation.publicKeyRemote
<<<<<<< HEAD
                : undefined;
=======
                : false;
>>>>>>> fcabaf99
        });

        if (connection === undefined) {
            this.emit('error', i18nModelsInstance.t('errors:connectionModel.connectionFailed'));
            throw new Error(i18nModelsInstance.t('errors:connectionModel.connectionFailed'));
        }

        const communicationManager = connection.communicationManagerAPI;
        const thisInstanceIdHash = getInstanceIdHash();

        if (thisInstanceIdHash === undefined) {
            this.emit('error', 'Unable to find instance.');
            throw new Error(i18nModelsInstance.t('errors:connectionModel.noInstance'));
        }
        this.myInstance = await getObjectByIdHash(thisInstanceIdHash);

        connection.authenticatedContact = await communicationManager.overwriteOwner(
            thisInstanceIdHash,
            invited
        );

        connection.authenticatedContact.personIdHash = this.myInstance.obj.owner;

        await this.saveAuthenticatedContact(
            connection.authenticatedContact,
            pairingInformation.takeOver
        );

        if (!this.personalCloudConnections.includes(connection)) {
            this.personalCloudConnections.push(connection);
        }

        this.emit('authenticatedPersonalCloudDevice');

        this.startChum(connection, pairingInformation.takeOver);
        this.emit('connectionEstablished');
    }

    /**
     * Starts a chum connection with the instance from the authenticated contact.
     *
     * @param {Connection} connection
     * @param {boolean} takeOver
     */
    startChum(connection: Connection, takeOver: boolean): void {
        connection.communicationManagerAPI
            .consumeReceivedMessage()
            .then(async (message) => {
                if (message === 'delete') {
                    await this.closeConnection(connection, takeOver);
                }
            })
            .catch((err) => console.error(err));

        if (this.myInstance === undefined) {
            this.emit('error', i18nModelsInstance.t('errors:connectionModel.noInstance'));
            throw new Error(i18nModelsInstance.t('errors:connectionModel.noInstance'));
        }

        const {communicationManagerAPI, authenticatedContact, pairingInformation} = connection;

        if (
            pairingInformation &&
            !pairingInformation.takeOver &&
            authenticatedContact === undefined
        ) {
            this.emit('error', i18nModelsInstance.t('errors:connectionModel.noPartner'));
            throw new Error(i18nModelsInstance.t('errors:connectionModel.noPartner'));
        }

        // todo: other instance object is never saved
        // const otherInstance = await getObjectByIdHash(authenticatedContact.instanceIdHash);
        const websocketPromisifierAPI = communicationManagerAPI.getWebSocketPromisifier();
        websocketPromisifierAPI.promise.catch((error) => {
            this.emit('error', error.name);
            throw error;
        });

        if (connection.authenticatedContact) {
            websocketPromisifierAPI.localPersonIdHash =
                connection.authenticatedContact.personIdHash;
            websocketPromisifierAPI.remotePersonIdHash =
                connection.authenticatedContact.personIdHash;
        }

        const defaultInitialChumObj: ChumSyncOptions = {
            connection: websocketPromisifierAPI,
            chumName: 'MochaTest',
            localInstanceName: this.myInstance.obj.name,
            // remoteInstanceName: otherInstance.obj.name,
            remoteInstanceName: this.myInstance.obj.name,
            keepRunning: true,
            maxNotificationDelay: 20
        };

        connection.connectionState = true;
        // emit the event for the available devices list to refresh
        // in Personal Cloud page and the new state to be displayed
        takeOver
            ? this.emit('authenticatedPersonalCloudDevice')
            : this.emit('authenticatedPartnerDevice');

        // the chum will be saved after the connection is closed
        // eslint-disable-next-line @typescript-eslint/no-floating-promises
        connection.chum = createSingleObjectThroughImpurePlan(
            {module: '@one/chum-sync'},
            defaultInitialChumObj
        );

        connection.chum.finally(() => {
            connection.connectionState = false;
            takeOver
                ? this.emit('authenticatedPersonalCloudDevice')
                : this.emit('authenticatedPartnerDevice');
        });
    }

    private checkAuthenticatedContactList(): void {
        if (this.authenticatedContactsList === undefined) {
            this.emit('error', i18nModelsInstance.t('errors:connectionModel.saveAuthContact'));
            throw new Error(i18nModelsInstance.t('errors:connectionModel.saveAuthContact'));
        }

        if (this.authenticatedContactsList.personalContacts === undefined) {
            this.authenticatedContactsList.personalContacts = [];
        }

        if (this.authenticatedContactsList.otherContacts === undefined) {
            this.authenticatedContactsList.otherContacts = [];
        }
    }

    /**
     * Every time a connection is being established, an authenticated contact object is returned.
     * In order to reopen the connections at instance login we need to store the authenticated
     * contacts objects. This function stores the authenticated contact objects and also keeps
     * the hash of the object in a list which can be used to reopen at instance reload using only
     * the id hash of the instance.
     *
     * @param {AuthenticatedContact} authenticatedContact
     * @param {boolean} takeOver
     */
    async saveAuthenticatedContact(
        authenticatedContact: AuthenticatedContact,
        takeOver: boolean
    ): Promise<void> {
        this.checkAuthenticatedContactList();

        const authenticatedContactObj = await createSingleObjectThroughPurePlan(
            {
                module: '@one/identity',
                versionMapPolicy: {'*': VERSION_UPDATES.NONE_IF_LATEST}
            },
            {
                type: 'AuthenticatedContact',
                ...authenticatedContact
            }
        );

        if (takeOver && this.authenticatedContactsList.personalContacts) {
            this.authenticatedContactsList.personalContacts.push(authenticatedContactObj.hash);
        } else if (!takeOver && this.authenticatedContactsList.otherContacts) {
            this.authenticatedContactsList.otherContacts.push(authenticatedContactObj.hash);
        }

        await createSingleObjectThroughPurePlan(
            {
                module: '@one/identity',
                versionMapPolicy: {'*': VERSION_UPDATES.NONE_IF_LATEST}
            },
            this.authenticatedContactsList
        );
    }

    /**
     * Get a list of connections/known devices that I own.
     *
     * @returns {Connection[]}
     */
    getPersonalCloudDevices(): Connection[] {
        return [...this.personalCloudConnections];
    }

    /**
     * Get a list of connections/known devices from friends.
     *
     * @returns {Connection[]}
     */
    getPartnerDevices(): Connection[] {
        return [...this.partnerConnections];
    }

    /**
     * Closes all existing connection with the web sockets server.
     */
    async closeAllConnections(): Promise<void> {
        for await (const personalCloudConnection of this.personalCloudConnections) {
            personalCloudConnection.communicationManagerAPI.closeConnection();
            await personalCloudConnection.chum;
        }

        for await (const friendConnection of this.partnerConnections) {
            friendConnection.communicationManagerAPI.closeConnection();
            await friendConnection.chum;
        }
    }

    /**
     * Close the connection identified by the connection parameter.
     *
     * @param {Connection} connection
     * @param {boolean} takeOver
     */
    async closeConnection(connection: Connection, takeOver: boolean): Promise<void> {
        // tell the instance on the other end to delete this connection
        connection.communicationManagerAPI
            .sendEncryptedMessage('delete', false, false)
            .catch((err) => {
                {
                    if (err.name !== 'WebsocketError') {
                        console.error(err);
                    }
                }
            });

        connection.communicationManagerAPI.closeConnection();
        connection.connectionState = false;

        await connection.chum;

        if (takeOver) {
            this.personalCloudConnections = this.personalCloudConnections.filter(
                (obj) => obj !== connection
            );

            this.emit('authenticatedPersonalCloudDevice');
        } else {
            this.partnerConnections = this.partnerConnections.filter((obj) => obj !== connection);

            this.emit('authenticatedPartnerDevice');
        }

        /**
         * Save this state of the application.
         * Remove the deleted connections in order to not be displayed anymore.
         */

        this.checkAuthenticatedContactList();

        const personalContactsList = [];
        const otherContactsList = [];

        for await (const personalContact of this.personalCloudConnections) {
            if (personalContact.authenticatedContact) {
                personalContactsList.push(
                    await calculateHashOfObj(personalContact.authenticatedContact)
                );
            }
        }

        this.authenticatedContactsList.personalContacts = personalContactsList;

        for await (const partnerContact of this.partnerConnections) {
            if (partnerContact.authenticatedContact) {
                otherContactsList.push(
                    await calculateHashOfObj(partnerContact.authenticatedContact)
                );
            }
        }

        this.authenticatedContactsList.otherContacts = otherContactsList;

        await createSingleObjectThroughPurePlan(
            {
                module: '@one/identity',
                versionMapPolicy: {'*': VERSION_UPDATES.NONE_IF_LATEST}
            },
            this.authenticatedContactsList
        );
    }

    /**
     * When connecting with a partner, the only data that will be synchronised is the questionnaire.
     *
     * @param {AuthenticatedContact} authenticatedContact
     */
    async shareQuestionnairesWithPartner(
        authenticatedContact: AuthenticatedContact
    ): Promise<void> {
        const channelInfoIdHash = await calculateIdHashOfObj({
            $type$: 'ChannelInfo',
            id: 'questionnaire'
        });

        const setAccessParam: SetAccessParam = {
            group: [],
            id: channelInfoIdHash,
            mode: SET_ACCESS_MODE.REPLACE,
            person: [authenticatedContact.personIdHash]
        };
        await createSingleObjectThroughPurePlan({module: '@one/access'}, [setAccessParam]);
    }
}<|MERGE_RESOLUTION|>--- conflicted
+++ resolved
@@ -235,11 +235,7 @@
         const connection = this.partnerConnections.find((con) => {
             return con.pairingInformation
                 ? con.pairingInformation.publicKeyRemote === pairingInformation.publicKeyRemote
-<<<<<<< HEAD
-                : undefined;
-=======
                 : false;
->>>>>>> fcabaf99
         });
 
         if (connection === undefined) {
@@ -372,11 +368,7 @@
             const connection = this.personalCloudConnections.find((con) => {
                 return con.pairingInformation
                     ? con.pairingInformation.publicKeyRemote === pairingInformation.publicKeyRemote
-<<<<<<< HEAD
-                    : undefined;
-=======
                     : false;
->>>>>>> fcabaf99
             });
 
             if (connection === undefined) {
@@ -411,11 +403,7 @@
         const connection = this.personalCloudConnections.find((con) => {
             return con.pairingInformation
                 ? con.pairingInformation.publicKeyRemote === pairingInformation.publicKeyRemote
-<<<<<<< HEAD
-                : undefined;
-=======
                 : false;
->>>>>>> fcabaf99
         });
 
         if (connection === undefined) {
