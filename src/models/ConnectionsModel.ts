--- conflicted
+++ resolved
@@ -47,7 +47,6 @@
 import {wslogId} from '../misc/LogUtils';
 import AccessModel, {FreedaAccessGroups} from './AccessModel';
 import {scrypt} from 'one.core/lib/system/crypto-scrypt';
-import {getInstanceOwnerIdHash} from 'one.core/lib/instance';
 import {calculateIdHashOfObj} from 'one.core/lib/util/object';
 
 const MessageBus = createMessageBus('ConnectionsModel');
@@ -339,7 +338,7 @@
             }
 
             await this.startChum(conn, localPersonId, remotePersonId);
-
+            // when the chum is returned, the connection is closed
             connectionDetails.connectionState = false;
         }
     }
@@ -571,15 +570,25 @@
         const minimalWriteStorageApiObj = {
             createFileWriteStream: createFileWriteStream
         } as WriteStorageApi;
-
+        // Core takes either de ws package or the default websocket
+        // depending on for what environment it was compiled. In this
+        // project we use the isomorphic-ws library for this. This is
+        // why we need to ignore the below error, because after compilation
+        // the types of the websockets will be the same.
         // @ts-ignore
         const websocketPromisifierAPI = createWebsocketPromisifier(minimalWriteStorageApiObj, conn);
         websocketPromisifierAPI.remotePersonIdHash = remotePersonId;
         websocketPromisifierAPI.localPersonIdHash = localPersonId;
 
-        await this.accessModel.addPersonToAccessGroup(FreedaAccessGroups.partner, remotePersonId);
-
-        await this.giveAccessToPartner(remotePersonId);
+        if (localPersonId !== remotePersonId) {
+            // For instances that I own the localPersonId and remotePersonID will be the same,
+            // so if the id's are different, that means that I am connecting to a partner.
+            await this.accessModel.addPersonToAccessGroup(
+                FreedaAccessGroups.partner,
+                remotePersonId
+            );
+            await this.giveAccessToPartner(remotePersonId);
+        }
 
         const defaultInitialChumObj: ChumSyncOptions = {
             connection: websocketPromisifierAPI,
@@ -755,10 +764,6 @@
         await conn.sendMessage(JSON.stringify(takeOverMessage));
     }
 
-<<<<<<< HEAD
-    getPartnerConnections(): ConnectionDetails[] {
-        return this.partnerConnections;
-=======
     async connectToReplicant(remoteInstanceKey: string): Promise<void> {
         const oce: OutgoingConnectionEstablisher = new OutgoingConnectionEstablisher();
 
@@ -810,15 +815,8 @@
         });
     }
 
-    async getPartnerConnections(): Promise<ConnectionDetails[]> {
-        const partnerConnections: ConnectionDetails[] = [];
-
-        await this.availableConnections.partnerContacts.map(async connectionsHash => {
-            partnerConnections.push(await getObject(connectionsHash));
-        });
-
-        return partnerConnections;
->>>>>>> 0562af26
+    getPartnerConnections(): ConnectionDetails[] {
+        return this.partnerConnections;
     }
 
     getPersonalCloudConnections(): ConnectionDetails[] {
@@ -826,16 +824,15 @@
     }
 
     // todo: just for testing purpose give access directly to the person - should be removed
-
     async giveAccessToPartner(partnerIdHash: SHA256IdHash<Person>): Promise<void> {
         this.partnerAccess.push(partnerIdHash);
-        const owner = await getInstanceOwnerIdHash();
+
         const channelInfoIdHash = await calculateIdHashOfObj({
             $type$: 'ChannelInfo',
             id: 'questionnaire',
-            owner: owner
+            owner: this.me
         });
-        let setAccessParam = {
+        const setAccessParam = {
             id: channelInfoIdHash,
             person: this.partnerAccess,
             group: [],
@@ -851,7 +848,7 @@
         setAccessParam.id = await calculateIdHashOfObj({
             $type$: 'ChannelInfo',
             id: 'consentFile',
-            owner: await getInstanceOwnerIdHash()
+            owner: this.me
         });
 
         await createSingleObjectThroughPurePlan({module: '@one/access'}, [setAccessParam]);
@@ -878,13 +875,13 @@
 
     async revokeAccessFromPartner(partnerIdHash: SHA256IdHash<Person>): Promise<void> {
         this.partnerAccess = this.partnerAccess.filter(obj => obj !== partnerIdHash);
-        const owner = await getInstanceOwnerIdHash();
+
         const channelInfoIdHash = await calculateIdHashOfObj({
             $type$: 'ChannelInfo',
             id: 'questionnaire',
-            owner: owner
+            owner: this.me
         });
-        let setAccessParam = {
+        const setAccessParam = {
             id: channelInfoIdHash,
             person: this.partnerAccess,
             group: [],
@@ -900,7 +897,7 @@
         setAccessParam.id = await calculateIdHashOfObj({
             $type$: 'ChannelInfo',
             id: 'consentFile',
-            owner: await getInstanceOwnerIdHash()
+            owner: this.me
         });
 
         await createSingleObjectThroughPurePlan({module: '@one/access'}, [setAccessParam]);
