--- conflicted
+++ resolved
@@ -1,25 +1,15 @@
-<<<<<<< HEAD
+import {ensurePublicKey, ensureSecretKey} from '@refinio/one.core/lib/crypto/encryption.js';
 import Authenticator from './Authenticator.js';
-=======
-import {ensurePublicKey, ensureSecretKey} from '@refinio/one.core/lib/crypto/encryption';
-import Authenticator from './Authenticator';
->>>>>>> 1060af79
 import {
     closeAndDeleteCurrentInstance,
     initInstance,
     registerRecipes,
     instanceExists
-<<<<<<< HEAD
 } from '@refinio/one.core/lib/instance.js';
 import {createRandomString} from '@refinio/one.core/lib/system/crypto-helpers.js';
-=======
-} from '@refinio/one.core/lib/instance';
-import {createRandomString} from '@refinio/one.core/lib/system/crypto-helpers';
-import {hexToUint8ArrayWithCheck} from '@refinio/one.core/lib/util/arraybuffer-to-and-from-hex-string';
-import {ensurePublicSignKey, ensureSecretSignKey} from '@refinio/one.core/lib/crypto/sign';
+import {ensurePublicSignKey, ensureSecretSignKey} from '@refinio/one.core/lib/crypto/sign.js';
 import nacl from 'tweetnacl';
 import {toByteArray} from 'base64-js';
->>>>>>> 1060af79
 
 type Credentials = {
     email: string;
@@ -94,6 +84,7 @@
     /**
      * @param secretEncryptionKey
      * @param secretSignKey
+     * @param registerEmail
      */
     async registerWithKeys(
         secretEncryptionKey: Uint8Array | string,
