import Authenticator from './Authenticator';
import {
<<<<<<< HEAD
    calculateInstanceIdHash,
    closeAndDeleteCurrentInstance,
    initInstance,
    registerRecipes
} from '@refinio/one.core/lib/instance';
=======
    closeAndDeleteCurrentInstance,
    deleteInstance,
    initInstance,
    registerRecipes
} from "@refinio/one.core/lib/instance";
>>>>>>> 526d3ccd
import {createRandomString} from '@refinio/one.core/lib/system/crypto-helpers';
import { doesStorageExist, setBaseDirOrName } from "@refinio/one.core/lib/system/storage-base";

type Credentials = {
    email: string;
    instanceName: string;
    secret: string;
};

/**
 * This class represents an 'Single User API without Credentials' authentication workflow.
 */
export default class SingleUserNoAuth extends Authenticator {
    /**
     * The store key to the credentials container for SingleUserNoAuth
     * @private
     */
    private static readonly CREDENTIAL_CONTAINER_KEY_STORE = 'credentials-single-user-no-auth';

    /**
     * Registers the user with generated credentials.
     * This function will:
     *  - will check if there are any stored credentials
     *      - if no, it will persist the generated email, instance name & secret
     *      - if yes, continue
     *  - will trigger the 'login' event
     *  - will init the instance
     *  - if successful
     *      - if yes, it will trigger the 'login_success' event
     *      - if no, it will throw error and trigger 'login_failure' event
     */
    async register(): Promise<void> {
<<<<<<< HEAD
        const {instanceName, email, secret} = await this.generateCredentialsIfNotExist();
=======
        this.authState.triggerEvent('login');

        const {name, email, secret} = await this.generateCredentialsIfNotExist();
>>>>>>> 526d3ccd

        const instanceIdHash = await calculateInstanceIdHash(instanceName, email);
        const storage = await doesStorageExist(instanceIdHash);

        if (storage) {
            this.authState.triggerEvent('login_failure');
            throw new Error('Could not register user. The single user already exists.');
        }

        try {
            await initInstance({
                name: instanceName,
                email: email,
                secret: secret,
                ownerName: email,
                directory: this.config.directory,
                initialRecipes: this.config.recipes,
                initiallyEnabledReverseMapTypes: this.config.reverseMaps
            });
        } catch (error) {
            await this.store.removeItem(SingleUserNoAuth.CREDENTIAL_CONTAINER_KEY_STORE);
            this.authState.triggerEvent('login_failure');
            throw new Error(`Error while trying to initialise instance due to ${error}`);
        }

        try {
            await this.importModules();
            await registerRecipes(this.config.recipes);
            await this.onLogin.emitAll(instanceName, secret, email);
            this.authState.triggerEvent('login_success');
        } catch (error) {
            await closeAndDeleteCurrentInstance();
            await this.store.removeItem(SingleUserNoAuth.CREDENTIAL_CONTAINER_KEY_STORE);
            this.authState.triggerEvent('login_failure');
            throw new Error(`Error while trying to configure instance due to ${error}`);
        }
    }

    /**
     * Logins the user. This function will:
     *  - trigger the 'login' event
     *  - will check if there are any stored credentials
     *      - if no, it will throw an error and trigger 'login_failure' event
     *      - if yes, it will check if the storage exist
     *          - if no, it will throw an error and trigger 'login_failure' event
     *          - if yes, it will initialize the instance, import modules, register recipes
     *            trigger onLogin and wait for all the listeners to finish and trigger
     *            'login_success' event
     */
    async login(): Promise<void> {
        this.authState.triggerEvent('login');

        const credentials = await this.retrieveCredentialsFromStore();

        if (credentials === undefined) {
            this.authState.triggerEvent('login_failure');
<<<<<<< HEAD
            throw new Error('Error while trying to login. User does not exists.');
        } else {
            const {email, instanceName, secret} = credentials;
            const instanceIdHash = await calculateInstanceIdHash(instanceName, email);
            const storage = await doesStorageExist(instanceIdHash);
=======
            throw new Error('Error while trying to login. User was not registered.');
        }
>>>>>>> 526d3ccd

        const {email, name, secret} = credentials;
        const storage = await doesStorageExist(name, email, this.config.directory);

<<<<<<< HEAD
            try {
                await initInstance({
                    name: instanceName,
                    email: email,
                    secret: secret === undefined ? null : secret,
                    ownerName: 'name' + email,
                    directory: this.config.directory,
                    initialRecipes: this.config.recipes,
                    initiallyEnabledReverseMapTypes: this.config.reverseMaps
                });
                await this.importModules();
                await registerRecipes(this.config.recipes);
                await this.onLogin.emitAll(instanceName, secret, email);

                this.authState.triggerEvent('login_success');
            } catch (error) {
                this.authState.triggerEvent('login_failure');
                throw new Error(`Error while trying to initialise instance due to ${error}`);
=======
        if (!storage) {
            this.authState.triggerEvent('login_failure');
            throw new Error('Error while trying to login. User storage does not exists.');
        }
        try {
            await initInstance({
                name: name,
                email: email,
                secret: secret,
                ownerName: email,
                directory: this.config.directory,
                initialRecipes: this.config.recipes,
                initiallyEnabledReverseMapTypes: this.config.reverseMaps
            });
        } catch (error) {
            this.authState.triggerEvent('login_failure');

            if (error.code === 'IC-AUTH') {
                throw new Error(
                    'The stored secret is malformed, unrecovarable error. Delete' + ' instance.'
                );
>>>>>>> 526d3ccd
            }
            throw new Error(`Error while trying to initialise instance due to ${error}`);
        }

        try {
            await this.importModules();
            await registerRecipes(this.config.recipes);
            await this.onLogin.emitAll(name, secret, email);

            this.authState.triggerEvent('login_success');
        } catch (error) {
            this.authState.triggerEvent('login_failure');
            throw new Error(`Error while trying to configure instance due to ${error}`);
        }
    }

    /**
     * This function will login or register based on the credentials existence in store.
     */
    async loginOrRegister(): Promise<void> {
        const isRegistered = await this.isRegistered();

        if (isRegistered) {
            await this.login();
        } else {
            await this.register();
        }
    }

    /**
     * Checks if the user exists or not by checking the credentials in the store.
     */
    async isRegistered(): Promise<boolean> {
        // check if there are any saved credentials
        const credentials = await this.retrieveCredentialsFromStore();

        if (credentials === undefined) {
            return false;
        }
        const {name, email} = credentials;

        // check if the one storage exist (the instance was created)
        return await doesStorageExist(name, email, this.config.directory);
    }

    /**
     * Erases the instance. This function will:
     *  - delete the instance
     *  - remove (if present) only workflow related store
     */
    async erase(): Promise<void> {
        const credentials = await this.retrieveCredentialsFromStore();
        if (credentials !== undefined) {
            const {name, email} = credentials;
            await deleteInstance(name, email, this.config.directory);
            await this.store.removeItem(SingleUserNoAuth.CREDENTIAL_CONTAINER_KEY_STORE);
        } else {
            throw new Error(
                'Could not erase due to lack of credentials without loging in.' +
                    ' The credentials does not exist. Try to login and delete.'
            );
        }
    }

    /**
     * Erases the current instance. This function will:
     *  - trigger the 'logout' & onLogout events
     *  - remove (if present) only workflow related store
     *  - delete the instance
     *  - trigger 'logout_done' event
     */
    async logoutAndErase(): Promise<void> {
        this.authState.triggerEvent('logout');

        // Signal the application that it should shutdown one dependent models
        // and wait for them to shut down
        await this.onLogout.emitAll();

        await this.store.removeItem(SingleUserNoAuth.CREDENTIAL_CONTAINER_KEY_STORE);
        await closeAndDeleteCurrentInstance();
        this.authState.triggerEvent('logout_done');
    }

    private async retrieveCredentialsFromStore(): Promise<Credentials | undefined> {
        // This has to be called before generate credentials. Otherwise,
        // the call would just fail
        setBaseDirOrName(this.config.directory);

        const storeCredentials = await this.store.getItem(
            SingleUserNoAuth.CREDENTIAL_CONTAINER_KEY_STORE
        );
        if (storeCredentials === undefined) {
            return undefined;
        }

        // Type cast: storing and retrieving is local to this module and we use the same key
        return storeCredentials as Credentials;
    }

    private async persistCredentialsToStore(credentials: Credentials): Promise<void> {
        // This has to be called before generate credentials. Otherwise,
        // the call would just fail
        setBaseDirOrName(this.config.directory);

        await this.store.setItem(SingleUserNoAuth.CREDENTIAL_CONTAINER_KEY_STORE, credentials);
    }

    private async generateCredentialsIfNotExist(): Promise<Credentials> {
        const credentialsFromStore = await this.retrieveCredentialsFromStore();
        if (credentialsFromStore === undefined) {
            const generatedCredentials = {
                email: await createRandomString(64),
                instanceName: await createRandomString(64),
                secret: await createRandomString(64)
            };
            await this.persistCredentialsToStore(generatedCredentials);
            return generatedCredentials;
        }
        return credentialsFromStore;
    }
}<|MERGE_RESOLUTION|>--- conflicted
+++ resolved
@@ -1,18 +1,9 @@
 import Authenticator from './Authenticator';
 import {
-<<<<<<< HEAD
-    calculateInstanceIdHash,
     closeAndDeleteCurrentInstance,
-    initInstance,
-    registerRecipes
-} from '@refinio/one.core/lib/instance';
-=======
-    closeAndDeleteCurrentInstance,
-    deleteInstance,
-    initInstance,
+    calculateInstanceIdHash,    initInstance,
     registerRecipes
 } from "@refinio/one.core/lib/instance";
->>>>>>> 526d3ccd
 import {createRandomString} from '@refinio/one.core/lib/system/crypto-helpers';
 import { doesStorageExist, setBaseDirOrName } from "@refinio/one.core/lib/system/storage-base";
 
@@ -45,14 +36,9 @@
      *      - if no, it will throw error and trigger 'login_failure' event
      */
     async register(): Promise<void> {
-<<<<<<< HEAD
+        this.authState.triggerEvent('login');
+
         const {instanceName, email, secret} = await this.generateCredentialsIfNotExist();
-=======
-        this.authState.triggerEvent('login');
-
-        const {name, email, secret} = await this.generateCredentialsIfNotExist();
->>>>>>> 526d3ccd
-
         const instanceIdHash = await calculateInstanceIdHash(instanceName, email);
         const storage = await doesStorageExist(instanceIdHash);
 
@@ -108,47 +94,20 @@
 
         if (credentials === undefined) {
             this.authState.triggerEvent('login_failure');
-<<<<<<< HEAD
-            throw new Error('Error while trying to login. User does not exists.');
-        } else {
-            const {email, instanceName, secret} = credentials;
-            const instanceIdHash = await calculateInstanceIdHash(instanceName, email);
-            const storage = await doesStorageExist(instanceIdHash);
-=======
             throw new Error('Error while trying to login. User was not registered.');
         }
->>>>>>> 526d3ccd
-
-        const {email, name, secret} = credentials;
-        const storage = await doesStorageExist(name, email, this.config.directory);
-
-<<<<<<< HEAD
-            try {
-                await initInstance({
-                    name: instanceName,
-                    email: email,
-                    secret: secret === undefined ? null : secret,
-                    ownerName: 'name' + email,
-                    directory: this.config.directory,
-                    initialRecipes: this.config.recipes,
-                    initiallyEnabledReverseMapTypes: this.config.reverseMaps
-                });
-                await this.importModules();
-                await registerRecipes(this.config.recipes);
-                await this.onLogin.emitAll(instanceName, secret, email);
-
-                this.authState.triggerEvent('login_success');
-            } catch (error) {
-                this.authState.triggerEvent('login_failure');
-                throw new Error(`Error while trying to initialise instance due to ${error}`);
-=======
+
+        const {email, instanceName, secret} = credentials;
+        const instanceIdHash = await calculateInstanceIdHash(instanceName, email);
+        const storage = await doesStorageExist(instanceIdHash);
+
         if (!storage) {
             this.authState.triggerEvent('login_failure');
             throw new Error('Error while trying to login. User storage does not exists.');
         }
         try {
             await initInstance({
-                name: name,
+                name: instanceName,
                 email: email,
                 secret: secret,
                 ownerName: email,
@@ -163,7 +122,6 @@
                 throw new Error(
                     'The stored secret is malformed, unrecovarable error. Delete' + ' instance.'
                 );
->>>>>>> 526d3ccd
             }
             throw new Error(`Error while trying to initialise instance due to ${error}`);
         }
@@ -171,7 +129,7 @@
         try {
             await this.importModules();
             await registerRecipes(this.config.recipes);
-            await this.onLogin.emitAll(name, secret, email);
+            await this.onLogin.emitAll(instanceName, secret, email);
 
             this.authState.triggerEvent('login_success');
         } catch (error) {
@@ -217,8 +175,8 @@
     async erase(): Promise<void> {
         const credentials = await this.retrieveCredentialsFromStore();
         if (credentials !== undefined) {
-            const {name, email} = credentials;
-            await deleteInstance(name, email, this.config.directory);
+            const {instanceName, email} = credentials;
+            await closeAndDeleteCurrentInstance();
             await this.store.removeItem(SingleUserNoAuth.CREDENTIAL_CONTAINER_KEY_STORE);
         } else {
             throw new Error(
