--- conflicted
+++ resolved
@@ -1,17 +1,9 @@
 import Authenticator from './Authenticator';
 import {createRandomString} from '@refinio/one.core/lib/system/crypto-helpers';
-<<<<<<< HEAD
-import { doesStorageExist, setBaseDirOrName } from "@refinio/one.core/lib/system/storage-base";
-import {
-    closeAndDeleteCurrentInstance,
-    deleteInstance,
-    initInstance,
-=======
 import {
     closeAndDeleteCurrentInstance,
     initInstance,
     instanceExists,
->>>>>>> 033d560f
     registerRecipes
 } from '@refinio/one.core/lib/instance';
 
@@ -45,19 +37,10 @@
      */
     async register(secret: string): Promise<void> {
         this.authState.triggerEvent('login');
-<<<<<<< HEAD
-
-        const {name, email} = await this.generateCredentialsIfNotExist();
-=======
->>>>>>> 033d560f
 
         const {instanceName, email} = await this.generateCredentialsIfNotExist();
 
-<<<<<<< HEAD
-        if (storage) {
-=======
         if (await instanceExists(instanceName, email)) {
->>>>>>> 033d560f
             this.authState.triggerEvent('login_failure');
             throw new Error('Could not register user. The single user already exists.');
         }
@@ -81,11 +64,7 @@
         try {
             await this.importModules();
             await registerRecipes(this.config.recipes);
-<<<<<<< HEAD
-            await this.onLogin.emitAll(name, secret, email);
-=======
             await this.onLogin.emitAll(instanceName, secret, email);
->>>>>>> 033d560f
             this.authState.triggerEvent('login_success');
         } catch (error) {
             await closeAndDeleteCurrentInstance();
@@ -116,29 +95,6 @@
             this.authState.triggerEvent('login_failure');
             throw new Error('Error while trying to login. User was not registered.');
         }
-<<<<<<< HEAD
-        const {email, name} = credentials;
-        const storage = await doesStorageExist(name, email, this.config.directory);
-
-        if (!storage) {
-            this.authState.triggerEvent('login_failure');
-            throw new Error('Error while trying to login. User storage does not exists.');
-        }
-
-        try {
-            await initInstance({
-                name: name,
-                email: email,
-                secret: secret,
-                ownerName: email,
-                directory: this.config.directory,
-                initialRecipes: this.config.recipes,
-                initiallyEnabledReverseMapTypes: this.config.reverseMaps
-            });
-        } catch (error) {
-            this.authState.triggerEvent('login_failure');
-
-=======
         const {email, instanceName} = credentials;
 
         if (!(await instanceExists(instanceName, email))) {
@@ -159,7 +115,6 @@
         } catch (error) {
             this.authState.triggerEvent('login_failure');
 
->>>>>>> 033d560f
             if (error.code === 'IC-AUTH') {
                 throw new Error('The provided secret is wrong');
             }
@@ -169,11 +124,7 @@
         try {
             await this.importModules();
             await registerRecipes(this.config.recipes);
-<<<<<<< HEAD
-            await this.onLogin.emitAll(name, secret, email);
-=======
             await this.onLogin.emitAll(instanceName, secret, email);
->>>>>>> 033d560f
 
             this.authState.triggerEvent('login_success');
         } catch (error) {
@@ -201,45 +152,6 @@
      */
     async isRegistered(): Promise<boolean> {
         // check if there are any saved credentials
-<<<<<<< HEAD
-        const credentials = await this.retrieveCredentialsFromStore();
-
-        if (credentials === undefined) {
-            return false;
-        }
-        const {name, email} = credentials;
-
-        // check if the one storage exist (the instance was created)
-        return await doesStorageExist(name, email, this.config.directory);
-    }
-
-    /**
-     * Erases the instance. This function will:
-     *  - delete the instance
-     *  - remove (if present) only workflow related store
-     */
-    async erase(): Promise<void> {
-        const credentials = await this.retrieveCredentialsFromStore();
-        if (credentials !== undefined) {
-            const {name, email} = credentials;
-            await deleteInstance(name, email, this.config.directory);
-            await this.store.removeItem(SingleUser.CREDENTIAL_CONTAINER_KEY_STORE);
-        } else {
-            throw new Error(
-                'Could not erase due to lack of credentials without loging in.' +
-                    ' The credentials does not exist. Try to login and delete.'
-            );
-        }
-    }
-
-    /**
-     * Erases the current instance. This function will:
-     *  - trigger the 'logout' & onLogout events
-     *  - remove (if present) only workflow related store
-     *  - delete the instance
-     *  - trigger 'logout_done' event
-     */
-=======
         const credentials = await this.retrieveCredentialsFromStore();
 
         if (credentials === undefined) {
@@ -276,7 +188,6 @@
      *  - delete the instance
      *  - trigger 'logout_done' event
      */
->>>>>>> 033d560f
     async logoutAndErase(): Promise<void> {
         this.authState.triggerEvent('logout');
 
@@ -291,10 +202,6 @@
     }
 
     private async retrieveCredentialsFromStore(): Promise<Credentials | undefined> {
-        // This has to be called before generate credentials. Otherwise,
-        // the call would just fail
-        setBaseDirOrName(this.config.directory);
-
         const storeCredentials = await this.store.getItem(
             SingleUser.CREDENTIAL_CONTAINER_KEY_STORE
         );
@@ -308,10 +215,6 @@
     }
 
     private async persistCredentialsToStore(credentials: Credentials): Promise<void> {
-        // This has to be called before generate credentials. Otherwise,
-        // the call would just fail
-        setBaseDirOrName(this.config.directory);
-
         await this.store.setItem(SingleUser.CREDENTIAL_CONTAINER_KEY_STORE, credentials);
     }
 
