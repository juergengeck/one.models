import Authenticator from './Authenticator';
import {createRandomString} from '@refinio/one.core/lib/system/crypto-helpers';
<<<<<<< HEAD
import {doesStorageExist} from '@refinio/one.core/lib/system/storage-base';
import {
    calculateInstanceIdHash,
    closeAndDeleteCurrentInstance,
=======
import { doesStorageExist, setBaseDirOrName } from "@refinio/one.core/lib/system/storage-base";
import {
    closeAndDeleteCurrentInstance,
    deleteInstance,
>>>>>>> 526d3ccd
    initInstance,
    registerRecipes
} from '@refinio/one.core/lib/instance';

type Credentials = {
    email: string;
    instanceName: string;
};

/**
 * This class represents an 'Single User API With Credentials' authentication workflow.
 */
export default class SingleUser extends Authenticator {
    /**
     * The store key to the credentials container for SingleUser
     * @private
     */
    private static readonly CREDENTIAL_CONTAINER_KEY_STORE = 'credentials-single-user';

    /**
     * Registers the user with secret and generated instance name & email.
     * This function will:
     *  - will check if there are any stored credentials
     *      - if no, it will persist the generated instance name & email
     *      - if yes, continue
     *  - will trigger the 'login' event
     *  - will init the instance
     *  - if successful
     *      - if yes, it will trigger the 'login_success' event
     *      - if no, it will throw error and trigger 'login_failure' event
     * @param secret
     */
    async register(secret: string): Promise<void> {
<<<<<<< HEAD
        const {instanceName, email} = await this.generateCredentialsIfNotExist();
        const instanceIdHash = await calculateInstanceIdHash(instanceName, email);
        const storage = await doesStorageExist(instanceIdHash);
=======
        this.authState.triggerEvent('login');

        const {name, email} = await this.generateCredentialsIfNotExist();

        const storage = await doesStorageExist(name, email, this.config.directory);
>>>>>>> 526d3ccd

        if (storage) {
            this.authState.triggerEvent('login_failure');
            throw new Error('Could not register user. The single user already exists.');
        }

        try {
            await initInstance({
                name: instanceName,
                email: email,
                secret: secret,
                ownerName: email,
                directory: this.config.directory,
                initialRecipes: this.config.recipes,
                initiallyEnabledReverseMapTypes: this.config.reverseMaps
            });
        } catch (error) {
            await this.store.removeItem(SingleUser.CREDENTIAL_CONTAINER_KEY_STORE);
            this.authState.triggerEvent('login_failure');
            throw new Error(`Error while trying to initialise instance due to ${error}`);
        }

        try {
            await this.importModules();
            await registerRecipes(this.config.recipes);
<<<<<<< HEAD
            await this.onLogin.emitAll(instanceName, secret, email);

=======
            await this.onLogin.emitAll(name, secret, email);
>>>>>>> 526d3ccd
            this.authState.triggerEvent('login_success');
        } catch (error) {
            await closeAndDeleteCurrentInstance();
            await this.store.removeItem(SingleUser.CREDENTIAL_CONTAINER_KEY_STORE);
            this.authState.triggerEvent('login_failure');
            throw new Error(`Error while trying to configure instance due to ${error}`);
        }
    }

    /**
     * Logins the user. This function will:
     *  - trigger the 'login' event
     *  - will check if there are any stored credentials
     *      - if no, it will throw an error and trigger 'login_failure' event
     *      - if yes, it will check if the storage exist
     *          - if yes, it will initialize the instance, import modules, register recipes
     *            trigger onLogin and wait for all the listeners to finish and trigger
     *            'login_success' event
     *          - if no, it will throw an error and trigger 'login_failure' event
     * @param secret
     */
    async login(secret: string): Promise<void> {
        this.authState.triggerEvent('login');

        const credentials = await this.retrieveCredentialsFromStore();

        if (credentials === undefined) {
            this.authState.triggerEvent('login_failure');
<<<<<<< HEAD
            throw new Error('Error while trying to login. User does not exists.');
        } else {
            const {email, instanceName} = credentials;

            const instanceIdHash = await calculateInstanceIdHash(instanceName, email);
            const storage = await doesStorageExist(instanceIdHash);
=======
            throw new Error('Error while trying to login. User was not registered.');
        }
        const {email, name} = credentials;
        const storage = await doesStorageExist(name, email, this.config.directory);
>>>>>>> 526d3ccd

        if (!storage) {
            this.authState.triggerEvent('login_failure');
            throw new Error('Error while trying to login. User storage does not exists.');
        }

        try {
            await initInstance({
                name: name,
                email: email,
                secret: secret,
                ownerName: email,
                directory: this.config.directory,
                initialRecipes: this.config.recipes,
                initiallyEnabledReverseMapTypes: this.config.reverseMaps
            });
        } catch (error) {
            this.authState.triggerEvent('login_failure');

<<<<<<< HEAD
            try {
                await initInstance({
                    name: instanceName,
                    email: email,
                    secret: secret,
                    ownerName: 'name' + email,
                    directory: this.config.directory,
                    initialRecipes: this.config.recipes,
                    initiallyEnabledReverseMapTypes: this.config.reverseMaps
                });

                await this.importModules();
                await registerRecipes(this.config.recipes);
                await this.onLogin.emitAll(instanceName, secret, email);

                this.authState.triggerEvent('login_success');
            } catch (error) {
                this.authState.triggerEvent('login_failure');
                throw new Error(`Error while trying to initialise instance due to ${error}`);
=======
            if (error.code === 'IC-AUTH') {
                throw new Error('The provided secret is wrong');
>>>>>>> 526d3ccd
            }
            throw new Error(`Error while trying to initialise instance due to ${error}`);
        }

        try {
            await this.importModules();
            await registerRecipes(this.config.recipes);
            await this.onLogin.emitAll(name, secret, email);

            this.authState.triggerEvent('login_success');
        } catch (error) {
            this.authState.triggerEvent('login_failure');
            throw new Error(`Error while trying to configure instance due to ${error}`);
        }
    }

    /**
     * This function will login or register based on the credentials existence in store.
     * @param secret
     */
    async loginOrRegister(secret: string): Promise<void> {
        const isRegistered = await this.isRegistered();

        if (isRegistered) {
            await this.login(secret);
        } else {
            await this.register(secret);
        }
    }

    /**
     * Checks if the user exists or not by checking the credentials in the store.
     */
    async isRegistered(): Promise<boolean> {
        // check if there are any saved credentials
        const credentials = await this.retrieveCredentialsFromStore();

        if (credentials === undefined) {
            return false;
        }
        const {name, email} = credentials;

        // check if the one storage exist (the instance was created)
        return await doesStorageExist(name, email, this.config.directory);
    }

    /**
     * Erases the instance. This function will:
     *  - delete the instance
     *  - remove (if present) only workflow related store
     */
    async erase(): Promise<void> {
        const credentials = await this.retrieveCredentialsFromStore();
        if (credentials !== undefined) {
            const {name, email} = credentials;
            await deleteInstance(name, email, this.config.directory);
            await this.store.removeItem(SingleUser.CREDENTIAL_CONTAINER_KEY_STORE);
        } else {
            throw new Error(
                'Could not erase due to lack of credentials without loging in.' +
                    ' The credentials does not exist. Try to login and delete.'
            );
        }
    }

    /**
     * Erases the current instance. This function will:
     *  - trigger the 'logout' & onLogout events
     *  - remove (if present) only workflow related store
     *  - delete the instance
     *  - trigger 'logout_done' event
     */
    async logoutAndErase(): Promise<void> {
        this.authState.triggerEvent('logout');

        // Signal the application that it should shutdown one dependent models
        // and wait for them to shut down
        await this.onLogout.emitAll();

        await this.store.removeItem(SingleUser.CREDENTIAL_CONTAINER_KEY_STORE);

        await closeAndDeleteCurrentInstance();
        this.authState.triggerEvent('logout_done');
    }

    private async retrieveCredentialsFromStore(): Promise<Credentials | undefined> {
        // This has to be called before generate credentials. Otherwise,
        // the call would just fail
        setBaseDirOrName(this.config.directory);

        const storeCredentials = await this.store.getItem(
            SingleUser.CREDENTIAL_CONTAINER_KEY_STORE
        );

        if (storeCredentials === undefined) {
            return undefined;
        }

        // Type cast: storing and retrieving is local to this module and we use the same key
        return storeCredentials as Credentials;
    }

    private async persistCredentialsToStore(credentials: Credentials): Promise<void> {
        // This has to be called before generate credentials. Otherwise,
        // the call would just fail
        setBaseDirOrName(this.config.directory);

        await this.store.setItem(SingleUser.CREDENTIAL_CONTAINER_KEY_STORE, credentials);
    }

    private async generateCredentialsIfNotExist(): Promise<Credentials> {
        const credentialsFromStore = await this.retrieveCredentialsFromStore();
        if (credentialsFromStore === undefined) {
            const generatedCredentials = {
                email: await createRandomString(64),
                instanceName: await createRandomString(64)
            };
            await this.persistCredentialsToStore(generatedCredentials);
            return generatedCredentials;
        }
        return credentialsFromStore;
    }
}<|MERGE_RESOLUTION|>--- conflicted
+++ resolved
@@ -1,16 +1,9 @@
 import Authenticator from './Authenticator';
 import {createRandomString} from '@refinio/one.core/lib/system/crypto-helpers';
-<<<<<<< HEAD
-import {doesStorageExist} from '@refinio/one.core/lib/system/storage-base';
+import { doesStorageExist, setBaseDirOrName } from "@refinio/one.core/lib/system/storage-base";
 import {
     calculateInstanceIdHash,
     closeAndDeleteCurrentInstance,
-=======
-import { doesStorageExist, setBaseDirOrName } from "@refinio/one.core/lib/system/storage-base";
-import {
-    closeAndDeleteCurrentInstance,
-    deleteInstance,
->>>>>>> 526d3ccd
     initInstance,
     registerRecipes
 } from '@refinio/one.core/lib/instance';
@@ -44,17 +37,11 @@
      * @param secret
      */
     async register(secret: string): Promise<void> {
-<<<<<<< HEAD
+        this.authState.triggerEvent('login');
+
         const {instanceName, email} = await this.generateCredentialsIfNotExist();
         const instanceIdHash = await calculateInstanceIdHash(instanceName, email);
         const storage = await doesStorageExist(instanceIdHash);
-=======
-        this.authState.triggerEvent('login');
-
-        const {name, email} = await this.generateCredentialsIfNotExist();
-
-        const storage = await doesStorageExist(name, email, this.config.directory);
->>>>>>> 526d3ccd
 
         if (storage) {
             this.authState.triggerEvent('login_failure');
@@ -80,12 +67,7 @@
         try {
             await this.importModules();
             await registerRecipes(this.config.recipes);
-<<<<<<< HEAD
             await this.onLogin.emitAll(instanceName, secret, email);
-
-=======
-            await this.onLogin.emitAll(name, secret, email);
->>>>>>> 526d3ccd
             this.authState.triggerEvent('login_success');
         } catch (error) {
             await closeAndDeleteCurrentInstance();
@@ -114,19 +96,11 @@
 
         if (credentials === undefined) {
             this.authState.triggerEvent('login_failure');
-<<<<<<< HEAD
-            throw new Error('Error while trying to login. User does not exists.');
-        } else {
-            const {email, instanceName} = credentials;
-
-            const instanceIdHash = await calculateInstanceIdHash(instanceName, email);
-            const storage = await doesStorageExist(instanceIdHash);
-=======
             throw new Error('Error while trying to login. User was not registered.');
         }
-        const {email, name} = credentials;
-        const storage = await doesStorageExist(name, email, this.config.directory);
->>>>>>> 526d3ccd
+        const {email, instanceName} = credentials;
+        const instanceIdHash = await calculateInstanceIdHash(instanceName, email);
+        const storage = await doesStorageExist(instanceIdHash);
 
         if (!storage) {
             this.authState.triggerEvent('login_failure');
@@ -135,7 +109,7 @@
 
         try {
             await initInstance({
-                name: name,
+                name: instanceName,
                 email: email,
                 secret: secret,
                 ownerName: email,
@@ -146,30 +120,8 @@
         } catch (error) {
             this.authState.triggerEvent('login_failure');
 
-<<<<<<< HEAD
-            try {
-                await initInstance({
-                    name: instanceName,
-                    email: email,
-                    secret: secret,
-                    ownerName: 'name' + email,
-                    directory: this.config.directory,
-                    initialRecipes: this.config.recipes,
-                    initiallyEnabledReverseMapTypes: this.config.reverseMaps
-                });
-
-                await this.importModules();
-                await registerRecipes(this.config.recipes);
-                await this.onLogin.emitAll(instanceName, secret, email);
-
-                this.authState.triggerEvent('login_success');
-            } catch (error) {
-                this.authState.triggerEvent('login_failure');
-                throw new Error(`Error while trying to initialise instance due to ${error}`);
-=======
             if (error.code === 'IC-AUTH') {
                 throw new Error('The provided secret is wrong');
->>>>>>> 526d3ccd
             }
             throw new Error(`Error while trying to initialise instance due to ${error}`);
         }
@@ -177,7 +129,7 @@
         try {
             await this.importModules();
             await registerRecipes(this.config.recipes);
-            await this.onLogin.emitAll(name, secret, email);
+            await this.onLogin.emitAll(instanceName, secret, email);
 
             this.authState.triggerEvent('login_success');
         } catch (error) {
