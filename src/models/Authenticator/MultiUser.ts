import Authenticator from './Authenticator';
import {doesStorageExist} from '@refinio/one.core/lib/system/storage-base';
import {
    closeAndDeleteCurrentInstance,
    deleteInstance,
    initInstance,
    registerRecipes
} from '@refinio/one.core/lib/instance';

/**
 * This class represents an 'Multi User API With Credentials' authentication workflow.
 */
export default class MultiUser extends Authenticator {
    /**
     * Registers the user. Register acts as a login if the storage does not exists yet.
     * @param email
     * @param secret
     * @param instanceName
     */
    async register(email: string, secret: string, instanceName: string): Promise<void> {
        this.authState.triggerEvent('login');

        const storage = await doesStorageExist(instanceName, email, this.config.directory);

        if (storage) {
            this.authState.triggerEvent('login_failure');
            throw new Error('Could not register user. User already exists.');
        }

        try {
            await initInstance({
                name: instanceName,
                email: email,
                secret: secret,
                ownerName: email,
                directory: this.config.directory,
                initialRecipes: this.config.recipes,
                initiallyEnabledReverseMapTypes: this.config.reverseMaps
            });
        } catch (error) {
            this.authState.triggerEvent('login_failure');
            throw new Error(`Error while trying to initialise instance due to ${error}`);
        }

        try {
            await this.importModules();
            await registerRecipes(this.config.recipes);
            await this.onLogin.emitAll(instanceName, secret, email);
            this.authState.triggerEvent('login_success');
        } catch (error) {
            await closeAndDeleteCurrentInstance();
            this.authState.triggerEvent('login_failure');
            throw new Error(`Error while trying to configure instance due to ${error}`);
        }
    }

    /**
     * Logins the user. This function will:
     *  - trigger the 'login' event
     *  - will check if the storage exists
     *      - if yes, it will initialize the instance, import modules, register recipes,
     *        trigger onLogin and wait for all the listeners to finish and trigger
     *        'login_success' event
     *      - if no, it will trigger 'login_failure' event
     * @param email
     * @param secret
     * @param instanceName
     */
    async login(email: string, secret: string, instanceName: string): Promise<void> {
        this.authState.triggerEvent('login');

        const storage = await doesStorageExist(instanceName, email, this.config.directory);

        if (!storage) {
            this.authState.triggerEvent('login_failure');
            throw new Error('Error while trying to login. User does not exists.');
        }

        try {
            await initInstance({
                name: instanceName,
                email: email,
                secret: secret,
                ownerName: email,
                directory: this.config.directory,
                initialRecipes: this.config.recipes,
                initiallyEnabledReverseMapTypes: this.config.reverseMaps
            });
        } catch (error) {
            this.authState.triggerEvent('login_failure');

            if (error.code === 'IC-AUTH') {
                throw new Error('The provided secret is wrong');
            }
            throw new Error(`Error while trying to initialise instance due to ${error}`);
        }

        try {
            await this.importModules();
            await registerRecipes(this.config.recipes);
            await this.onLogin.emitAll(instanceName, secret, email);

            this.authState.triggerEvent('login_success');
        } catch (error) {
            this.authState.triggerEvent('login_failure');
            throw new Error(`Error while trying to configure instance due to ${error}`);
        }
    }

    /**
     * This function will login or register based on the storage existence.
     * @param email
     * @param secret
     * @param instanceName
     */
    async loginOrRegister(email: string, secret: string, instanceName: string): Promise<void> {
        const storage = await doesStorageExist(instanceName, email, this.config.directory);

        if (storage) {
            await this.login(email, secret, instanceName);
        } else {
            await this.register(email, secret, instanceName);
        }
    }

    /**
     * Checks if the user exists or not.
     * @param email
     * @param instanceName
     */
    async isRegistered(email: string, instanceName: string): Promise<boolean> {
        return await doesStorageExist(instanceName, email, this.config.directory);
    }

    /**
     * Erases the instance. This function will:
     *  - deletes the instance
     */
    async erase(
        instanceName: string,
        email: string,
        dbName: string = this.config.directory
    ): Promise<void> {
        await deleteInstance(instanceName, email, dbName);
    }

    /**
     * Logs out the current user and erases the instance.
     */
    async logoutAndErase(): Promise<void> {
        this.authState.triggerEvent('logout');

        // Signal the application that it should shutdown one dependent models
        // and wait for them to shut down
        await this.onLogout.emitAll();

        await closeAndDeleteCurrentInstance();
        this.authState.triggerEvent('logout_done');
    }
<<<<<<< HEAD
=======

    /**
     * Erases the instance. This function will:
     *  - deletes the database
     */
    async erase(
        instanceName: string,
        email: string,
        dbName: string | undefined = this.config.directory
    ): Promise<void> {
        await deleteInstance(instanceName, email, dbName);
    }
>>>>>>> 830966b1
}<|MERGE_RESOLUTION|>--- conflicted
+++ resolved
@@ -139,7 +139,7 @@
     async erase(
         instanceName: string,
         email: string,
-        dbName: string = this.config.directory
+        dbName: string | undefined = this.config.directory
     ): Promise<void> {
         await deleteInstance(instanceName, email, dbName);
     }
@@ -157,19 +157,4 @@
         await closeAndDeleteCurrentInstance();
         this.authState.triggerEvent('logout_done');
     }
-<<<<<<< HEAD
-=======
-
-    /**
-     * Erases the instance. This function will:
-     *  - deletes the database
-     */
-    async erase(
-        instanceName: string,
-        email: string,
-        dbName: string | undefined = this.config.directory
-    ): Promise<void> {
-        await deleteInstance(instanceName, email, dbName);
-    }
->>>>>>> 830966b1
 }