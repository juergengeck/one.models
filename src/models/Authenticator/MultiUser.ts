import Authenticator from './Authenticator';
import {
    closeAndDeleteCurrentInstance,
    deleteInstance,
    initInstance,
    instanceExists,
    registerRecipes
} from '@refinio/one.core/lib/instance';

/**
 * This class represents an 'Multi User API With Credentials' authentication workflow.
 */
export default class MultiUser extends Authenticator {
    /**
     * Registers the user. Register acts as a login if the instance does not exists yet.
     * @param email
     * @param secret
     * @param instanceName
     */
    async register(email: string, secret: string, instanceName: string): Promise<void> {
        this.authState.triggerEvent('login');
<<<<<<< HEAD

        const storage = await doesStorageExist(instanceName, email, this.config.directory);

        if (storage) {
=======

        if (await instanceExists(instanceName, email)) {
>>>>>>> 033d560f
            this.authState.triggerEvent('login_failure');
            throw new Error('Could not register user. User already exists.');
        }

        try {
            await initInstance({
                name: instanceName,
                email: email,
                secret: secret,
                ownerName: email,
                directory: this.config.directory,
                initialRecipes: this.config.recipes,
                initiallyEnabledReverseMapTypes: this.config.reverseMaps
            });
        } catch (error) {
            this.authState.triggerEvent('login_failure');
            throw new Error(`Error while trying to initialise instance due to ${error}`);
        }

        try {
            await this.importModules();
            await registerRecipes(this.config.recipes);
            await this.onLogin.emitAll(instanceName, secret, email);
            this.authState.triggerEvent('login_success');
        } catch (error) {
            await closeAndDeleteCurrentInstance();
            this.authState.triggerEvent('login_failure');
            throw new Error(`Error while trying to configure instance due to ${error}`);
        }
    }

    /**
     * Logins the user. This function will:
     *  - trigger the 'login' event
     *  - will check if the instance exists
     *      - if yes, it will initialize the instance, import modules, register recipes,
     *        trigger onLogin and wait for all the listeners to finish and trigger
     *        'login_success' event
     *      - if no, it will trigger 'login_failure' event
     * @param email
     * @param secret
     * @param instanceName
     */
    async login(email: string, secret: string, instanceName: string): Promise<void> {
        this.authState.triggerEvent('login');

<<<<<<< HEAD
        const storage = await doesStorageExist(instanceName, email, this.config.directory);

        if (!storage) {
=======
        if (!(await instanceExists(instanceName, email))) {
>>>>>>> 033d560f
            this.authState.triggerEvent('login_failure');
            throw new Error('Error while trying to login. User does not exists.');
        }

        try {
            await initInstance({
                name: instanceName,
                email: email,
                secret: secret,
                ownerName: email,
                directory: this.config.directory,
                initialRecipes: this.config.recipes,
                initiallyEnabledReverseMapTypes: this.config.reverseMaps
            });
        } catch (error) {
            this.authState.triggerEvent('login_failure');

            if (error.code === 'IC-AUTH') {
                throw new Error('The provided secret is wrong');
            }
            throw new Error(`Error while trying to initialise instance due to ${error}`);
        }

        try {
            await this.importModules();
            await registerRecipes(this.config.recipes);
            await this.onLogin.emitAll(instanceName, secret, email);

            this.authState.triggerEvent('login_success');
        } catch (error) {
            this.authState.triggerEvent('login_failure');
            throw new Error(`Error while trying to configure instance due to ${error}`);
        }
    }

    /**
     * This function will login or register based on the instance existence.
     * @param email
     * @param secret
     * @param instanceName
     */
    async loginOrRegister(email: string, secret: string, instanceName: string): Promise<void> {
        if (await instanceExists(instanceName, email)) {
            await this.login(email, secret, instanceName);
        } else {
            await this.register(email, secret, instanceName);
        }
    }

    /**
     * Checks if the user exists or not.
     * @param email
     * @param instanceName
     */
    async isRegistered(email: string, instanceName: string): Promise<boolean> {
        return await instanceExists(instanceName, email);
    }

    /**
     * Erases the instance. This function will:
     *  - deletes the instance
     */
    async erase(instanceName: string, email: string): Promise<void> {
        await deleteInstance(instanceName, email);
    }

    /**
     * Erases the instance. This function will:
     *  - deletes the instance
     */
    async erase(
        instanceName: string,
        email: string,
        dbName: string | undefined = this.config.directory
    ): Promise<void> {
        await deleteInstance(instanceName, email, dbName);
    }

    /**
     * Erases the current instance. This function will:
     *  - trigger the 'logout' & onLogout events
     *  - delete the instance
     *  - trigger 'logout_done' event
     */
    async logoutAndErase(): Promise<void> {
        this.authState.triggerEvent('logout');

        // Signal the application that it should shutdown one dependent models
        // and wait for them to shut down
        await this.onLogout.emitAll();

        await closeAndDeleteCurrentInstance();
        this.authState.triggerEvent('logout_done');
    }
}<|MERGE_RESOLUTION|>--- conflicted
+++ resolved
@@ -19,15 +19,8 @@
      */
     async register(email: string, secret: string, instanceName: string): Promise<void> {
         this.authState.triggerEvent('login');
-<<<<<<< HEAD
-
-        const storage = await doesStorageExist(instanceName, email, this.config.directory);
-
-        if (storage) {
-=======
 
         if (await instanceExists(instanceName, email)) {
->>>>>>> 033d560f
             this.authState.triggerEvent('login_failure');
             throw new Error('Could not register user. User already exists.');
         }
@@ -74,13 +67,7 @@
     async login(email: string, secret: string, instanceName: string): Promise<void> {
         this.authState.triggerEvent('login');
 
-<<<<<<< HEAD
-        const storage = await doesStorageExist(instanceName, email, this.config.directory);
-
-        if (!storage) {
-=======
         if (!(await instanceExists(instanceName, email))) {
->>>>>>> 033d560f
             this.authState.triggerEvent('login_failure');
             throw new Error('Error while trying to login. User does not exists.');
         }
@@ -148,18 +135,6 @@
     }
 
     /**
-     * Erases the instance. This function will:
-     *  - deletes the instance
-     */
-    async erase(
-        instanceName: string,
-        email: string,
-        dbName: string | undefined = this.config.directory
-    ): Promise<void> {
-        await deleteInstance(instanceName, email, dbName);
-    }
-
-    /**
      * Erases the current instance. This function will:
      *  - trigger the 'logout' & onLogout events
      *  - delete the instance
