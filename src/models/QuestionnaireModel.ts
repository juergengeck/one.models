import EventEmitter from 'events';
import ChannelManager from './ChannelManager';
import type {ObjectData, QueryOptions} from './ChannelManager';
import {
    Questionnaire_1_1_0,
<<<<<<< HEAD
    QuestionnaireResponses as QuestionnaireResponses_1_0_0
} from '@OneObjectInterfaces';
=======
    QuestionnaireResponses as OneQuestionnaireResponses,
    SHA256IdHash
} from '@OneCoreTypes';
>>>>>>> 7c0cf3e0
import {OEvent} from '../misc/OEvent';
import {Model} from './Model';
import type {OneUnversionedObjectTypes, Person} from 'one.core/lib/recipes';
import type {SHA256IdHash} from 'one.core/lib/util/type-checks';

// Export the Questionnaire types
export interface Questionnaire extends Omit<Questionnaire_1_1_0, '$type$'> {}
export type Question = Questionnaire_1_1_0.Question;
export type QuestionnaireAnswerMinMaxValue = Questionnaire_1_1_0.QuestionnaireAnswerMinMaxValue;
export type AnswerRestriction = Questionnaire_1_1_0.AnswerRestriction;
export type Coding = Questionnaire_1_1_0.Coding;
export type QuestionnaireEnableWhenAnswer = Questionnaire_1_1_0.QuestionnaireEnableWhenAnswer;
export type QuestionnaireAnswerOptionValue = Questionnaire_1_1_0.QuestionnaireEnableWhenAnswer;
export type QuestionnaireValue = Questionnaire_1_1_0.QuestionnaireValue;

// Export the QuestionnaireResponses types
// @TODO the Omit thingy doesn't work as expected... the $type$ property it's still accessible from the outside
export interface QuestionnaireResponses extends Omit<OneQuestionnaireResponses, '$type$'> {}
export type QuestionnaireResponse = OneQuestionnaireResponses.QuestionnaireResponse;
export type QuestionnaireResponseItem = OneQuestionnaireResponses.QuestionnaireResponseItem;

/**
 * This model represents everything related to Questionnaires.
 *
 * At the moment this model is just managing questionnaire responses.
 * In the future this will most probably also manage questionnaires.
 */
export default class QuestionnaireModel extends EventEmitter implements Model {
    /**
     * Event is emitted when the incomplete questionnaire response data is updated.
     */
    public onIncompleteResponse = new OEvent<() => void>();

    /**
     * Event is emitted when the questionnaire response data is updated.
     */
    public onUpdated = new OEvent<(data?: ObjectData<OneUnversionedObjectTypes>) => void>();

    private channelManager: ChannelManager;
    private readonly channelId: string;
    private readonly availableQuestionnaires: Questionnaire[];
    private readonly incompleteResponsesChannelId: string;
    private disconnect: (() => void) | undefined;

    /**
     * Construct a new instance
     *
     * @param channelManager - The channel manager instance
     */
    constructor(channelManager: ChannelManager) {
        super();

        this.channelId = 'questionnaireResponse';
        this.channelManager = channelManager;
        this.availableQuestionnaires = [];
        this.incompleteResponsesChannelId = 'incompleteQuestionnaireResponse';
    }

    /**
     * Initialize this instance
     *
     * This must be done after the one instance was initialized.
     */
    public async init(): Promise<void> {
        await this.channelManager.createChannel(this.channelId);
        await this.channelManager.createChannel(this.incompleteResponsesChannelId);
        this.disconnect = this.channelManager.onUpdated(this.handleOnUpdated.bind(this));
    }

    /**
     * Shutdown module
     */
    public async shutdown(): Promise<void> {
        if (this.disconnect) {
            this.disconnect();
        }
    }

    // #### Questionnaire functions ####

    /**
     * Get a list of available questionnaires
     */
    public async questionnaires(): Promise<Questionnaire[]> {
        return this.availableQuestionnaires;
    }

    /**
     * Get a specific questionnaire
     *
     * Note that this does not connect to the server behind the url. The url is
     * simply the id used by questionnaires. FHIR uses urls for identifying resources
     * such as questionnaires.
     *
     * @param url - The url of the questionnaire
     */
    public async questionnaireByUrl(url: string): Promise<Questionnaire> {
        for (const questionnaire of this.availableQuestionnaires) {
            if (questionnaire.url === url) {
                return questionnaire;
            }
        }
        throw Error('Questionnaire with url ' + url + ' does not exist');
    }

    /**
     * Get a specific questionnaire
     *
     * @param name - The name of the questionnaire
     * @param language - Language of questionnaire. If empty, just return the first in any language.
     */
    public async questionnaireByName(name: string, language?: string): Promise<Questionnaire> {
        for (const questionnaire of this.availableQuestionnaires) {
            if (questionnaire.name === name && (!language || questionnaire.language === language)) {
                return questionnaire;
            }
        }
        throw Error(
            'Questionnaire with name ' + name + ' and language ' + language + ' does not exist'
        );
    }

    /**
     * Get a questionnaire url by name and language.
     *
     * @param name
     * @param language
     */
    public async questionnaireUrlByName(name: string, language?: string): Promise<string> {
        for (const questionnaire of this.availableQuestionnaires) {
            if (
                questionnaire.name === name &&
                (!language || questionnaire.language === language) &&
                questionnaire.url
            ) {
                return questionnaire.url;
            }
        }
        throw Error(
            'Questionnaire with name ' + name + ' and language ' + language + ' does not exist'
        );
    }

    /**
     * Checks whether a questionnaire exists.
     *
     * @param url - Url of the questionnaire
     */
    public async hasQuestionnaireWithUrl(url: string): Promise<boolean> {
        for (const questionnaire of this.availableQuestionnaires) {
            if (questionnaire.url === url) {
                return true;
            }
        }
        return false;
    }

    /**
     * Checks whether a questionnaire exists.
     *
     * @param name - Name of the questionnaire
     * @param language - Language of questionnaire. If empty, just check in any language.
     */
    public async hasQuestionnaireWithName(name: string, language?: string): Promise<boolean> {
        for (const questionnaire of this.availableQuestionnaires) {
            if (questionnaire.name === name && (!language || questionnaire.language === language)) {
                return true;
            }
        }
        return false;
    }

    /**
     * Adding questionnaires to the available questionnaires list.
     *
     * Note: In the future questionnaires will be served by one as one objects.
     *       This function will then change or be removed.
     *
     * @param questionnaires - The list of the questionnaires that will be added
     */
    public registerQuestionnaires(questionnaires: Questionnaire[]): void {
        this.availableQuestionnaires.push(...questionnaires);
    }

    // #### Questionnaire response functions ####

    /**
     * Create a new response to a questionnaire
     *
     * @param response - The questionnaire response to post
     * @param name - The name for this collection. This could be something the user specifies in order to be identified easily.
     * @param type - An application specific type. It is up to the application what to do with it.
     * @param owner - Change the owner of the channel to post to. Defaults to the default channel person that is set in the channel manager.
     */
    public async postResponse(
        response: QuestionnaireResponse,
        name?: string,
        type?: string,
        owner?: SHA256IdHash<Person>
    ): Promise<void> {
        await this.postResponseCollection([response], name, type, owner);
    }

    /**
     * Post multiple responses as a single collection.
     *
     * This means that later when querying the questionnaires, this collection will appear as single entry.
     * This is useful if you dynamically compose a big questionnaires from several partial questionnaires.
     *
     * @param responses - The list of questionnaire responses to post
     * @param name - The name for this collection. This could be something the user specifies in order to be identified easily.
     * @param type - An application specific type. It is up to the application what to do with it.
     * @param owner - Change the owner of the channel to post to. Defaults to the default channel person that is set in the channel manager.
     */
    public async postResponseCollection(
        responses: QuestionnaireResponse[],
        name?: string,
        type?: string,
        owner?: SHA256IdHash<Person>
    ): Promise<void> {
        // We decided not to do any validation here, because it is done by the questionnaire builder.
        // If you post something wrong, then shame on you :-)

        // Post the result to the one instance
        await this.channelManager.postToChannel(
            this.channelId,
            {
                $type$: 'QuestionnaireResponses',
                name,
                type,
                response: responses
            },
            owner
        );
    }

    /**
     * Get a list of responses.
     */
    public async responses(): Promise<ObjectData<QuestionnaireResponses>[]> {
        return await this.channelManager.getObjectsWithType('QuestionnaireResponses', {
            channelId: this.channelId
        });
    }

    /**
     * returns iterator for QuestionnaireResponses
     * @param queryOptions
     */
    async *responsesIterator(
        queryOptions?: QueryOptions
    ): AsyncIterableIterator<ObjectData<OneQuestionnaireResponses>> {
        yield* this.channelManager.objectIteratorWithType('QuestionnaireResponses', {
            ...queryOptions,
            channelId: this.channelId
        });
    }

    /**
     * Get a specific questionnaire response
     *
     * @param id - the id of the questionnaire response. It is the id field of the ObjectData.
     */
    public async responsesById(id: string): Promise<ObjectData<QuestionnaireResponses>> {
        return await this.channelManager.getObjectWithTypeById(id, 'QuestionnaireResponses');
    }

    /**
     * Getting the number of completed questionnaire by questionnaire type.
     *
     * @param {string} questionnaireResponseId - questionnaire response identifier
     * TODO: Why do we need this? I disabled it, because it assumes a language suffix - we should rethink this!
     */
    /*async getNumberOfQuestionnaireResponses(questionnaireResponseId: string): Promise<number> {
        const oneObjects = await this.channelManager.getObjectsWithType('QuestionnaireResponses', {
            channelId: this.channelId
        });
        let numberOfSpecificQuestionnaires = 0;

        for (const oneObject of oneObjects) {
            if (oneObject.data.questionnaire.includes(questionnaireResponseId)) {
                numberOfSpecificQuestionnaires++;
            }
        }

        return numberOfSpecificQuestionnaires;
    }*/

    // ######### Incomplete Response Methods ########

    /**
     * Saving incomplete questionnaires.
     *
     * @param response - The incomplete response.
     * @param type - The type of the response. This is later used to find incomplete responses.
     * @param name - The name of the response
     */
    public async postIncompleteResponse(
        response: QuestionnaireResponse,
        type: string,
        name?: string
    ): Promise<void> {
        await this.postIncompleteResponseCollection([response], type, name);
    }

    /**
     * Save incomplete questionnaire collection.
     *
     * @param responses - The response list. If this list is empty then it works exactly as markIncompleteResponseAsComplete.
     * @param type - The type of the response. This is later used to find incomplete responses.
     * @param name - The name of the response
     */
    public async postIncompleteResponseCollection(
        responses: QuestionnaireResponse[],
        type: string,
        name?: string
    ): Promise<void> {
        // Post the result to the one instance
        await this.channelManager.postToChannel(this.incompleteResponsesChannelId, {
            $type$: 'QuestionnaireResponses',
            name,
            type,
            response: responses
        });
    }

    /**
     * Getting the latest incomplete questionnaire.
     *
     * @param type - type of incomplete response collection
     * @param since - not older than this date.
     * @returns the incomplete data, or null if there isn't such data.
     */
    public async incompleteResponse(
        type: string,
        since?: Date
    ): Promise<ObjectData<QuestionnaireResponses> | null> {
        // Construct iterator
        const iterator = this.channelManager.objectIteratorWithType('QuestionnaireResponses', {
            channelId: this.incompleteResponsesChannelId,
            from: since
        });

        // Iterate over all entries and see if a type is present
        for await (const responses of iterator) {
            if (responses.data.type !== type) {
                continue;
            }

            // Check if an empty element is found => no incomplete entry
            if (responses.data.response.length === 0) {
                return null;
            }

            return responses;
        }
        return null;
    }

    /**
     * Check if incomplete questionnaires exists.
     *
     * @param type - The type of the incomplete response collection.
     * @param since - Not older than this date.
     * @returns
     */
    public async hasIncompleteResponse(type: string, since?: Date): Promise<boolean> {
        return (await this.incompleteResponse(type, since)) !== null;
    }

    /**
     * Marks an incomplete response as complete.
     *
     * Note: This simply posts an empty responses object to the incomplete channel.
     *
     * @param type - The type of the incomplete response collection.
     * @returns
     */
    public async markIncompleteResponseAsComplete(type: string): Promise<void> {
        await this.channelManager.postToChannel(this.incompleteResponsesChannelId, {
            $type$: 'QuestionnaireResponses',
            type: type,
            response: []
        });
    }

    /**
     *  Handler function for the 'updated' event
     * @param {string} id
     * @param {SHA256IdHash<Person>} owner
     * @param {ObjectData<OneUnversionedObjectTypes>} data
     * @return {Promise<void>}
     */
    private async handleOnUpdated(
        id: string,
        owner: SHA256IdHash<Person>,
        data?: ObjectData<OneUnversionedObjectTypes>
    ): Promise<void> {
        if (id === this.channelId || id === this.incompleteResponsesChannelId) {
            this.emit('updated');
            this.onUpdated.emit(data);
            if (id === this.incompleteResponsesChannelId) {
                this.emit('updatedIncomplete');
                this.onIncompleteResponse.emit();
            }
        }
    }
}<|MERGE_RESOLUTION|>--- conflicted
+++ resolved
@@ -1,16 +1,6 @@
 import EventEmitter from 'events';
 import ChannelManager from './ChannelManager';
 import type {ObjectData, QueryOptions} from './ChannelManager';
-import {
-    Questionnaire_1_1_0,
-<<<<<<< HEAD
-    QuestionnaireResponses as QuestionnaireResponses_1_0_0
-} from '@OneObjectInterfaces';
-=======
-    QuestionnaireResponses as OneQuestionnaireResponses,
-    SHA256IdHash
-} from '@OneCoreTypes';
->>>>>>> 7c0cf3e0
 import {OEvent} from '../misc/OEvent';
 import {Model} from './Model';
 import type {OneUnversionedObjectTypes, Person} from 'one.core/lib/recipes';
