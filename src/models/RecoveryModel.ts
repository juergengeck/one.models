import {deriveBinaryKey, scrypt} from 'one.core/lib/system/crypto-scrypt';
import {
    decryptSecretKey,
    decryptWithSymmetricKey,
    encryptWithSymmetricKey,
    stringToUint8Array,
    Uint8ArrayToString
} from 'one.core/lib/instance-crypto';
import tweetnacl from 'tweetnacl';
import {fromByteArray, toByteArray} from 'base64-js';
import type ConnectionsModel from './ConnectionsModel';
import {calculateIdHashOfObj} from 'one.core/lib/util/object';
import {getObjectByIdHash} from 'one.core/lib/storage';
import {getAllValues} from 'one.core/lib/reverse-map-query';
import {randomBytes} from 'crypto';
import type CommunicationInitiationProtocol from '../misc/CommunicationInitiationProtocol';
import type {SHA256IdHash} from 'one.core/lib/util/type-checks';
import type {Person} from 'one.core/lib/recipes';

type PPersonInformationMessage = CommunicationInitiationProtocol.PrivatePersonInformationMessage;

/**
 * For the recovery process the person email with the corresponding
 * person keys and the anonymous person email with the corresponding
 * person keys have to be encrypted and added to the recovery url in
 * order to have the same persons also after recovering the instance.
 */
interface PersonInformation {
    personEmail: string;
    personPublicKey: string;
    personPublicSignKey: string;
    personPrivateKey: string;
    personPrivateSignKey: string;
}

/**
 * This model is responsible for generating the information which will
 * be added in the recovery url and for extracting the data from the
 * recovery url.
 */
export default class RecoveryModel {
    private readonly recoveryKeyLength: number;
    private connectionsModel: ConnectionsModel;
    private decryptedObject: PersonInformation | undefined;
    private password: string;

    constructor(connectionsModel: ConnectionsModel) {
        // default length for the recovery key
        this.recoveryKeyLength = 19;
        this.connectionsModel = connectionsModel;
        this.password = '';
    }

    /**
     * The password needs to be memorised for encrypting and decrypting private person keys.
     *
     * This will be deleted after the recovery file is created or if the model was
     * initialised for the recovery process.
     *
     * TODO: remove me and ask the user instead. Long term storage is a bad idea!
     *
     * @param password
     */
    public setPassword(password: string) {
        this.password = password;
    }

    /**
     * Extract all person information and encrypt them using the
     * recovery nonce and recovery key.
     *
     * The person private keys are decrypted before creating the
     * person information object.
     *
     * @returns
     */
    async extractEncryptedPersonInformation(): Promise<{
        recoveryKey: string;
        recoveryNonce: string;
        encryptedPersonInformation: string;
    }> {
        if (this.password === '') {
            throw new Error(
                'Can not generate recovery file without knowing the instance password!'
            );
        }

        // generate a new nonce which will be used in encrypting the person information
        const recoveryNonce = fromByteArray(tweetnacl.randomBytes(64));
        // generate a new key which will be used together with
        // the nonce for encrypting the person information
        const recoveryKey = this.generateRandomReadableString();
        const derivedKey = await scrypt(
            stringToUint8Array(recoveryKey),
            toByteArray(recoveryNonce)
        );

        // extract all information for main person and anonymous
        // person that will be encrypted and added in the url
        const objectToEncrypt = await this.extractPersonInformation();

        // encrypt the persons information with the recovery nonce and recovery key
        const encryptedPersonInformation = fromByteArray(
            await encryptWithSymmetricKey(derivedKey, objectToEncrypt)
        );

        return {
            recoveryKey: recoveryKey,
            recoveryNonce: recoveryNonce,
            encryptedPersonInformation: encryptedPersonInformation
        };
    }

    /**
     * This is the first step in the recovery process.
     *
     * When the recovery process is started the first values that are required
     * are the person email and the anonymous person email.
     *
     * Using the encrypted recovery information and the recovery nonce from the
     * url and the recovery key which was entered by the user this function
     * decrypts the person information and returns the user email and the
     * anonymous person email.
     *
     * The decrypted data will be saved in memory until the next step in the
     * recovery process (overwritePersonKeyWithReceivedEncryptedOnes function).
     *
<<<<<<< HEAD
     * @param {string} recoveryKey
     * @param {string} recoveryNonce
     * @param {string} encryptedPersonInformation
     * @returns {Promise<string>}
=======
     * @param recoveryKey
     * @param recoveryNonce
     * @param encryptedPersonInformation
     * @returns
>>>>>>> 0a8913e9
     */
    async decryptReceivedRecoveryInformation(
        recoveryKey: string,
        recoveryNonce: string,
        encryptedPersonInformation: string
    ): Promise<string> {
        const objectToDecrypt = toByteArray(encryptedPersonInformation);
        const derivedKey = await scrypt(
            stringToUint8Array(recoveryKey),
            toByteArray(recoveryNonce)
        );
        this.decryptedObject = JSON.parse(
            Uint8ArrayToString(await decryptWithSymmetricKey(derivedKey, objectToDecrypt))
        );

        if (!this.decryptedObject) {
            throw new Error('Received recovery information could not be decrypted.');
        }

        return this.decryptedObject.personEmail;
    }

    /**
     * This is the second and last step in the recovery process.
     * Before calling this function the decryptReceivedRecoveryInformation
     * function should be called in order to decrypt the received data and
     * to memorise it for this step.
     *
     * In recovery process a new person is created with the received email, but
     * since the keys are different every time they are created, we need to overwrite
     * the new created person keys with the old ones because the person is the same
     * so the keys have to be the same also.
     *
     * The received person private keys are decrypted, so before memorising them
     * we first need to encrypt the received private keys with the new password.
     *
     * The password must be set before this function is called.
     */
    async overwritePersonKeyWithReceivedEncryptedOnes(): Promise<void> {
        if (!this.decryptedObject) {
            throw new Error('Received recovery information not found.');
        }

        const personId = await calculateIdHashOfObj({
            $type$: 'Person',
            email: this.decryptedObject.personEmail
        });

        // overwrite person keys with the old ones
        // for private keys we first need to encrypt them with the new password
        const privatePersonInformation: PPersonInformationMessage = {
            command: 'private_person_information',
            personId,
            personPublicKey: this.decryptedObject.personPublicKey,
            personPublicSignKey: this.decryptedObject.personPublicSignKey,
            personPrivateKey: await this.encryptPersonPrivateKey(
                this.decryptedObject.personPrivateKey
            ),
            personPrivateSignKey: await this.encryptPersonPrivateKey(
                this.decryptedObject.personPrivateSignKey
            )
        };
        await this.connectionsModel.overwriteExistingPersonKeys(privatePersonInformation);

        // remove from memory the decrypted person information because it's not important anymore
        this.decryptedObject = undefined;
    }

    // ######## Private API ########

    /**
     * For the recovery key we need a simple string random generator which will return
     * a user friendly string, which will be easy to read for the user.
     *
     * A user friendly string or a readable string can not contain o, O and 0, I and l.
     *
     * @returns
     * @private
     */
    private generateRandomReadableString(): string {
        const chars = '123456789ABCDEFGHJKLMNPQRSTUVWXYZabcdefghijkmnpqrstuvwxyz.-_=!';
        let randomstring = '';
        for (let i = 0; i < this.recoveryKeyLength; i++) {
            const randomNumber = Math.floor(Math.random() * chars.length);
            randomstring += chars.substring(randomNumber, randomNumber + 1);
        }
        return randomstring;
    }

    /**
     * For extracting the persons information the extractExistingPersonKeys function
     * from ConnectionsModel is used.
     *
     * The private keys are decrypted before being added to the person information
     * object.
     *
     * @returns
     * @private
     */
    private async extractPersonInformation(): Promise<PersonInformation> {
        // extract main person and anonymous person public and encrypted private keys
        const privatePersonInformation = await this.connectionsModel.extractExistingPersonKeys();
        // extract main person public keys
        const personPublicKey = privatePersonInformation.personPublicKey;
        const personPublicSignKey = privatePersonInformation.personPublicSignKey;
        // decrypt main person private keys
        const personPrivateKeys = await this.extractDecryptedPrivateKeysForPerson(
            privatePersonInformation.personId
        );
        const personPrivateKey = personPrivateKeys.privateKey;
        const personPrivateSignKey = personPrivateKeys.privateSignKey;
        // extract the main person email
        const person = await getObjectByIdHash(privatePersonInformation.personId);
        const personEmail = person.obj.email;

        // create the person information object which will be encrypted and added in the url
        return {
            personEmail: personEmail,
            personPublicKey: personPublicKey,
            personPublicSignKey: personPublicSignKey,
            personPrivateKey: personPrivateKey,
            personPrivateSignKey: personPrivateSignKey
        };
    }

    /**
     * Decrypt the private keys for the person received as parameter.
     *
     * The password must be set before this function is called.
     *
     * @param personId
     * @returns
     * @private
     */
    private async extractDecryptedPrivateKeysForPerson(
        personId: SHA256IdHash<Person>
    ): Promise<{
        privateKey: string;
        privateSignKey: string;
    }> {
        if (this.password === '') {
            throw new Error('Can not decrypt person keys without knowing the instance password!');
        }

        // obtain the person keys
        const personKeyLink = await getAllValues(personId, true, 'Keys');
        // obtain the decrypted person key
        const personPrivateEncryptionKey = await decryptSecretKey(
            this.password,
            `${personKeyLink[personKeyLink.length - 1].toHash}.owner.encrypt`
        );
        // obtain the decrypted person sign key
        const personPrivateSignKey = await decryptSecretKey(
            this.password,
            `${personKeyLink[personKeyLink.length - 1].toHash}.owner.sign`
        );

        if (personPrivateEncryptionKey === null || personPrivateSignKey === null) {
            throw new Error('Person keys could not be decrypted for the recovery information.');
        }

        return {
            privateKey: fromByteArray(personPrivateEncryptionKey),
            privateSignKey: fromByteArray(personPrivateSignKey)
        };
    }

    /**
     * Encrypt the private key received as parameter using the
     * password from memory.
     *
     * The private keys will be memorised in the ConnectionsModel
     * overwriteExistingPersonKeys function.
     *
     * The password must be set before this function is called.
     *
     * @param keyAsString
     * @returns
     * @private
     */
    private async encryptPersonPrivateKey(keyAsString: string): Promise<string> {
        const key = toByteArray(keyAsString);
        const nonce = randomBytes(tweetnacl.secretbox.nonceLength);
        const derivedKey = await deriveBinaryKey(
            this.password,
            nonce,
            tweetnacl.secretbox.keyLength
        );
        const encrypted = tweetnacl.secretbox(key, nonce, derivedKey);
        const encryptedKey = new Uint8Array(tweetnacl.secretbox.nonceLength + encrypted.byteLength);
        encryptedKey.set(nonce, 0);
        encryptedKey.set(encrypted, nonce.byteLength);
        return fromByteArray(encryptedKey);
    }
}<|MERGE_RESOLUTION|>--- conflicted
+++ resolved
@@ -125,17 +125,10 @@
      * The decrypted data will be saved in memory until the next step in the
      * recovery process (overwritePersonKeyWithReceivedEncryptedOnes function).
      *
-<<<<<<< HEAD
      * @param {string} recoveryKey
      * @param {string} recoveryNonce
      * @param {string} encryptedPersonInformation
      * @returns {Promise<string>}
-=======
-     * @param recoveryKey
-     * @param recoveryNonce
-     * @param encryptedPersonInformation
-     * @returns
->>>>>>> 0a8913e9
      */
     async decryptReceivedRecoveryInformation(
         recoveryKey: string,
