/**
 * @author Sebastian Șandru <sebastian@refinio.net>
 */

import EventEmitter from 'events';
import ChannelManager, {ObjectData} from './ChannelManager';
import {getObject} from 'one.core/lib/storage';
import {Electrocardiogram, SHA256Hash} from '@OneCoreTypes';
import {ElectrocardiogramReadings} from '../recipes/ECGRecipes';

export default class ECGModel extends EventEmitter {
    private readonly channelManager: ChannelManager;
    private readonly channelId: string;
    private readonly boundOnUpdatedHandler: (id: string) => Promise<void>;
    /**
     * Construct a new instance
     *
     * @param {ChannelManager} channelManager - The channel manager instance
     */
    constructor(channelManager: ChannelManager) {
        super();
        this.channelId = 'electrocardiogram';
        this.channelManager = channelManager;
        this.boundOnUpdatedHandler = this.handleChannelUpdate.bind(this);
    }

    /**
     * Initialize this instance
     */
    async init(): Promise<void> {
        await this.channelManager.createChannel(this.channelId);
        this.channelManager.on('updated', this.boundOnUpdatedHandler);
    }

    /**
     *
     * @param {Electrocardiogram} ECGObject
     * @returns {Promise<void>}
     */
    async postECG(ECGObject: Electrocardiogram): Promise<void> {
        await this.channelManager.postToChannel(this.channelId, ECGObject);
    }

    /**
     *
     * @returns {Promise<ObjectData<Electrocardiogram>[]>}
     */
    async retrieveAll(): Promise<ObjectData<Electrocardiogram>[]> {
<<<<<<< HEAD
        return await this.channelManager.getObjects({channelId: this.channelId});
=======
        const electrocardiograms = await this.channelManager.getObjectsWithType(
            'Electrocardiogram',
            {
                channelId: this.channelId
            }
        );

        return electrocardiograms;
>>>>>>> 9ebc1dc3
    }

    /**
     *
     * @param {SHA256Hash<Electrocardiogram>} electrocardiogramHash
     * @returns {Promise<ObjectData<Electrocardiogram>>}
     */
    async retrieveElectrocardiogramByHash(
        electrocardiogramHash: SHA256Hash<Electrocardiogram>
    ): Promise<Electrocardiogram> {
        return await getObject(electrocardiogramHash);
    }

    /**
     * Retrieve all the readings from an ECG
     * @param {SHA256Hash<Electrocardiogram>} electrocardiogramHash
     * @returns {Promise<ElectrocardiogramReadings[]>}
     */
    async retrieveAllECGReadings(
        electrocardiogramHash: SHA256Hash<Electrocardiogram>
    ): Promise<ElectrocardiogramReadings[]> {
        const {readings} = await getObject(electrocardiogramHash);
        return readings ? readings : [];
    }

    /**
     * Paginated
     * @param {SHA256Hash<Electrocardiogram>} electrocardiogramHash
     * @param {number} pageSize - DEFAULT = 100
     * @param {number} from - (Returned by this function) use only the returned value of nextFrom field for this parameter
     * @returns {Promise<{readings: ElectrocardiogramReadings[], nextFrom?: number}>}
     */
    async retrieveECGReadings(
        electrocardiogramHash: SHA256Hash<Electrocardiogram>,
        from = -1,
        pageSize = 100
    ): Promise<{readings: ElectrocardiogramReadings[]; nextFrom?: number}> {
        const ecgReadings: ElectrocardiogramReadings[] = await this.retrieveAllECGReadings(
            electrocardiogramHash
        );

        if (from !== -1) {
            const endIndex = this.findReadingIndex(ecgReadings, from);

            if (endIndex !== undefined) {
                /** if the value it's negative, make it 0 meaning the start of the array **/
                const startIndex = endIndex - 100 < 0 ? 0 : endIndex - 100;
                return {readings: ecgReadings.slice(startIndex, endIndex), nextFrom: startIndex};
            }
            return {readings: []};
        }
        const endIndex = ecgReadings.length - 1;
        /** if the value it's negative, make it 0 meaning the start of the array **/
        const startIndex = endIndex - 100 < 0 ? 0 : endIndex - 100;
        return {readings: ecgReadings.slice(startIndex, endIndex), nextFrom: startIndex};
    }

    /**
     * Shutdown module
     *
     * @returns {Promise<void>}
     */
    public async shutdown(): Promise<void> {
        this.channelManager.removeListener('updated', this.boundOnUpdatedHandler);
    }

    /**
     * Binary Search since elements in the readings are sorted
     * @param {ElectrocardiogramReadings[]} readings
     * @param {number} target
     * @returns {number | undefined}
     * @private
     */
    private findReadingIndex(
        readings: ElectrocardiogramReadings[],
        target: number
    ): number | undefined {
        let startIndex = 0;
        let endIndex = readings.length - 1;
        while (startIndex <= endIndex) {
            let middleIndex = Math.floor((startIndex + endIndex) / 2);
            if (target === readings[middleIndex].timeSinceSampleStart) {
                return middleIndex;
            }
            if (target > readings[middleIndex].timeSinceSampleStart) {
                startIndex = middleIndex + 1;
            }
            if (target < readings[middleIndex].timeSinceSampleStart) {
                endIndex = middleIndex - 1;
            }
        }
        return undefined;
    }

    /**
     *  Handler function for the 'updated' event
     *  @param {string} id
     * @return {Promise<void>}
     */
    private async handleChannelUpdate(id: string): Promise<void> {
        if (id === this.channelId) {
            this.emit('updated');
        }
    }
}<|MERGE_RESOLUTION|>--- conflicted
+++ resolved
@@ -46,9 +46,6 @@
      * @returns {Promise<ObjectData<Electrocardiogram>[]>}
      */
     async retrieveAll(): Promise<ObjectData<Electrocardiogram>[]> {
-<<<<<<< HEAD
-        return await this.channelManager.getObjects({channelId: this.channelId});
-=======
         const electrocardiograms = await this.channelManager.getObjectsWithType(
             'Electrocardiogram',
             {
@@ -57,7 +54,6 @@
         );
 
         return electrocardiograms;
->>>>>>> 9ebc1dc3
     }
 
     /**
