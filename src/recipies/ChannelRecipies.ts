--- conflicted
+++ resolved
@@ -1,12 +1,9 @@
-<<<<<<< HEAD
 import {
     Recipe,
     SHA256Hash,
-    SHA256IdHash
+    SHA256IdHash,
+    Person
 } from '@OneCoreTypes';
-=======
-import {Recipe} from '@OneCoreTypes';
->>>>>>> 414a59b2
 
 declare module '@OneCoreTypes' {
     export interface OneUnversionedObjectInterfaces {
@@ -62,7 +59,6 @@
     }
 }
 
-<<<<<<< HEAD
 // for each channel you have to store the latest versions which was merged
 // step form the lastest version map to the version from the map
 // Map<idHash, hash>
@@ -82,12 +78,8 @@
     ]
 };
 
-export const ChannelInfoRecipie: Recipe = {
-    type: 'Recipe',
-=======
 export const ChannelInfoRecipe: Recipe = {
     $type$: 'Recipe',
->>>>>>> 414a59b2
     name: 'ChannelInfo',
     rule: [
         {
@@ -108,12 +100,8 @@
     ]
 };
 
-// Export recipes
+// Export recipies
 
-<<<<<<< HEAD
-const ChannelRecipes: Recipe[] = [ChannelEntryRecipie, ChannelInfoRecipie, ChannelRegistryRecipe];
-=======
-const ChannelRecipes: Recipe[] = [ChannelEntryRecipie, ChannelInfoRecipe];
->>>>>>> 414a59b2
+const ChannelRecipes: Recipe[] = [ChannelEntryRecipie, ChannelInfoRecipe, ChannelRegistryRecipe];
 
 export default ChannelRecipes;