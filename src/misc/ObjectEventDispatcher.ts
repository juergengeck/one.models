--- conflicted
+++ resolved
@@ -22,23 +22,13 @@
 import type {SHA256Hash, SHA256IdHash} from '@refinio/one.core/lib/util/type-checks.js';
 import type {FileCreationStatus} from '@refinio/one.core/lib/storage-base-common.js';
 import type {
-<<<<<<< HEAD
     OneIdObjectTypes,
     OneUnversionedObjectTypeNames,
     OneVersionedObjectTypeNames
 } from '@refinio/one.core/lib/recipes.js';
-=======
-    OneUnversionedObjectInterfaces,
-    OneVersionedObjectInterfaces
-} from '@OneObjectInterfaces';
-import type {SHA256Hash, SHA256IdHash} from '@refinio/one.core/lib/util/type-checks';
-import type {FileCreationStatus} from '@refinio/one.core/lib/storage-base-common';
-import BlockingPriorityQueue from './BlockingPriorityQueue';
->>>>>>> 2cb89dc9
-
+import BlockingPriorityQueue from './BlockingPriorityQueue.js';
 import {getOrCreate} from '../utils/MapUtils.js';
 import {OEvent} from './OEvent.js';
-import BlockingQueue from './BlockingQueue.js';
 
 // const MessageBus = createMessageBus('ObjectEventDispatcher');
 
@@ -961,5 +951,5 @@
     }
 }
 
-// Temporary global, until we adjusted the architecture
+// TODO Temporary global, until we adjust the architecture
 export const objectEvents = new ObjectEventDispatcher();