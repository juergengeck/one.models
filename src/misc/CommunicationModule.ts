import {Instance, Person, SHA256Hash, SHA256IdHash, OneInstanceEndpoint} from '@OneCoreTypes';
import {ContactModel} from '../models';
import OutgoingConnectionEstablisher from './OutgoingConnectionEstablisher';
import EncryptedConnection from './EncryptedConnection';
import {getObject} from 'one.core/lib/storage';
import {toByteArray, fromByteArray} from 'base64-js';
import InstancesModel from '../models/InstancesModel';
import {createCrypto} from 'one.core/lib/instance-crypto';
import IncomingConnectionManager from './IncomingConnectionManager';
import {ContactEvent} from '../models/ContactModel';

type ConnectionInfo = {
    connEst?: OutgoingConnectionEstablisher;
    activeConnection: EncryptedConnection | null;
    url: string;
    sourcePublicKey: string;
    targetPublicKey: string;
    sourceInstanceId: SHA256IdHash<Instance>;
    targetInstanceId: SHA256IdHash<Instance>;
    sourcePersonId: SHA256IdHash<Person>;
    targetPersonId: SHA256IdHash<Person>;
    cryptoApi: ReturnType<typeof createCrypto>;
};

function genMapKey(localPublicKey: Uint8Array, remotePublicKey: Uint8Array): string {
    return `${Buffer.from(localPublicKey).toString('hex')} + ${Buffer.from(
        remotePublicKey
    ).toString('hex')}`;
}

/**
 * This module manages all communication related stuff.
 *
 * What do we need to store?
 * 1) The configuration of our own instance -> leads to a contact object.
 * 2) The instance pairs that communicate with each other.
 *    - The information of keys comes from the contact objects of the contact management by iterating
 *      over all contact objects of a certain user. Instance endpoints are the right term.
 *    - For our own instances we can grab them from the contact management and automatically sync with them.
 *      No pairing Information for each instance required.
 *    - For other instances we could also connect with everybody / or we could compile a list of every
 *      possible connection and store for each possible connection wether we want to auto connect with them.
 *
 */
export default class CommunicationModule {
    private contactModel: ContactModel;
    private instancesModel: InstancesModel;
    private knownPeerMap: Map<string, ConnectionInfo>; // Map from srcKey + dstKey
    private unknownPeerMap: Map<string, EncryptedConnection>; // Map from srcKey + dstKey
    private myIdsMap: Map<string, SHA256IdHash<Person>>;
    private incomingConnectionManager: IncomingConnectionManager;
    private commServer: string;
    private initialized: boolean;
    private reconnectDelay: number;
    private reconnectHandles: Set<ReturnType<typeof setTimeout>>;

    public onUnknownConnection:
        | ((
              conn: EncryptedConnection,
              localPublicKey: Uint8Array,
              remotePublicKey: Uint8Array,
              localPersonId: SHA256IdHash<Person>,
              initiatedLocally: boolean
          ) => void)
        | null = null;

    public onKnownConnection:
        | ((
              conn: EncryptedConnection,
              localPublicKey: Uint8Array,
              remotePublicKey: Uint8Array,
              localPersonId: SHA256IdHash<Person>,
              remotePersonId: SHA256IdHash<Person>,
              initiatedLocally: boolean
          ) => void)
        | null = null;

    /**
     * Event that is emitted when the online state changes
     */
    public onOnlineStateChange: ((online: boolean) => void) | null = null;

    /**
     * Retrieve the online state based on connections to comm servers.
     *
     * If we don't have connections to comm servers, the state will always be true.
     *
     * @returns {boolean}
     */
    get onlineState(): boolean {
        return this.incomingConnectionManager.onlineState;
    }

    private listenForOutgoingConnections: boolean;

    /**
     * Create instance.
     *
     * @param commServer
     * @param {ContactModel} contactModel
     * @param instancesModel
     * @param listenForOutgoingConnections
     */
    constructor(
        commServer: string,
        contactModel: ContactModel,
        instancesModel: InstancesModel,
        listenForOutgoingConnections: boolean = true,
        reconnectDelay: number = 5000
    ) {
        this.contactModel = contactModel;
        this.instancesModel = instancesModel;
        this.listenForOutgoingConnections = listenForOutgoingConnections;
        this.knownPeerMap = new Map<string, ConnectionInfo>(); // List with endpoints we want to connect to
        this.unknownPeerMap = new Map<string, EncryptedConnection>(); // List with endpoints we want to connect to
        this.myIdsMap = new Map<string, SHA256IdHash<Person>>();
        this.incomingConnectionManager = new IncomingConnectionManager();
        this.commServer = commServer;
        this.initialized = false;
        this.reconnectDelay = reconnectDelay;
        this.reconnectHandles = new Set<ReturnType<typeof setTimeout>>();

        this.incomingConnectionManager.onConnection = (
            conn: EncryptedConnection,
            localPublicKey: Uint8Array,
            remotePublicKey: Uint8Array
        ) => {
            this.acceptConnection(conn, localPublicKey, remotePublicKey, false);
        };

        this.incomingConnectionManager.onOnlineStateChange = (onlineState: boolean) => {
            if (this.onOnlineStateChange) {
                this.onOnlineStateChange(onlineState);
            }
        };

        // Register handler for new local instances
        this.instancesModel.on('created_instance', instance => {
            if (!this.initialized) {
                return;
            }

            this.setupIncomingConnectionsForInstance(instance);
            this.updateMyIdsMap().catch(e => console.log(e));
        });

        // Register handler for new contacts
        this.contactModel.on(
            ContactEvent.NewCommunicationEndpointArrived,
            async (endpointHashes: SHA256Hash<OneInstanceEndpoint>[]) => {
                if (!this.initialized) {
                    return;
                }

                // Load the OneInstanceEndpoint objects
                const endpoints = await Promise.all(
                    endpointHashes.map((endpointHash: SHA256Hash<OneInstanceEndpoint>) =>
                        getObject(endpointHash)
                    )
                );

                // Extract my identities
                const me = await this.contactModel.myMainIdentity();
                const myIds = await this.contactModel.myIdentities();
                const meAlternates = (await this.contactModel.myIdentities()).filter(
                    id => id !== me
                );
                if (meAlternates.length !== 1) {
                    throw new Error('This applications needs exactly one alternate identity!');
                }
                const meAnon = meAlternates[0];

                // Get instances
                const mainInstance = await this.instancesModel.localInstanceIdForPerson(me);
                const anonInstance = await this.instancesModel.localInstanceIdForPerson(meAnon);

                // Get keys
                const mainInstanceKeys = await this.instancesModel.instanceKeysForPerson(me);
                const anonInstanceKeys = await this.instancesModel.instanceKeysForPerson(meAnon);

                // Instantiate crypto API
                const mainCrypto = createCrypto(mainInstance);
                const anonCrypto = createCrypto(anonInstance);

                // Only OneInstanceEndpoints
                // For my own contact objects, just use the one for the main id. We don't want to connect to our own anonymous id
                const instanceEndpoints = endpoints.filter(
                    (endpoint: OneInstanceEndpoint) =>
                        endpoint.$type$ === 'OneInstanceEndpoint' && endpoint.personId !== meAnon
                );

                await Promise.all(
                    instanceEndpoints.map(async (endpoint: OneInstanceEndpoint) => {
<<<<<<< HEAD
                        // @ts-ignore
                        const keys = await getObject(endpoint.personKeys);
                        const remoteInstanceKeys = await getObject(endpoint.instanceKeys);
=======
                        // Check whether this is an endpoint for me or for somebody else
                        const isMyEndpoint =
                            myIds.includes(endpoint.personId) || !this.listenForOutgoingConnections;
>>>>>>> a337b1d3

                        const remoteInstanceKeys = await getObject(endpoint.instanceKeys);
                        const sourceKey = toByteArray(
                            isMyEndpoint ? mainInstanceKeys.publicKey : anonInstanceKeys.publicKey
                        );
                        const targetKey = toByteArray(remoteInstanceKeys.publicKey);
                        const mapKey = genMapKey(sourceKey, targetKey);

                        // Check if there is already a matching active connection in the unknown peer maps
                        let activeConnection = this.unknownPeerMap.get(mapKey);
                        if (this.knownPeerMap.has(mapKey)) {
                            return;
                        }

                        // Create the entry in the knownPeerMap
                        const connInfo = {
                            activeConnection: activeConnection ? activeConnection : null,
                            url: endpoint.url,
                            sourcePublicKey: isMyEndpoint
                                ? mainInstanceKeys.publicKey
                                : anonInstanceKeys.publicKey,
                            targetPublicKey: remoteInstanceKeys.publicKey,
                            sourceInstanceId: isMyEndpoint ? mainInstance : anonInstance,
                            targetInstanceId: endpoint.instanceId,
                            sourcePersonId: isMyEndpoint ? me : meAnon,
                            targetPersonId: endpoint.personId,
                            cryptoApi: isMyEndpoint ? mainCrypto : anonCrypto
                        };
                        this.knownPeerMap.set(mapKey, connInfo);

                        // If the connection is already active, then setup the close handler so that it is reactiveated on close
                        if (activeConnection) {
                            this.unknownPeerMap.delete(mapKey);

                            // Handle the close events
                            activeConnection.webSocket.addEventListener('close', () => {
                                connInfo.activeConnection = null;
                                this.reconnect(connInfo, this.reconnectDelay);
                            });
                        }

                        // If no active connection exists for this endpoint, then we need to start outgoing connections
                        else {
                            this.reconnect(connInfo, reconnectDelay);
                        }
                    })
                );
            }
        );
    }

    /**
     * Initialize the communication.
     *
     * @returns {Promise<void>}
     */
    public async init(): Promise<void> {
        this.initialized = true;
        await this.setupPeerMap();
        await this.updateMyIdsMap();
        if (this.listenForOutgoingConnections) {
            await this.setupOutgoingConnections();
        }
        await this.setupIncomingConnections();
    }

    /**
     * Update my own ids for unknown incoming connections.
     *
     * @returns {Promise<void>}
     */
    private async updateMyIdsMap(): Promise<void> {
        const me = await this.contactModel.myMainIdentity();
        const meAlternates = (await this.contactModel.myIdentities()).filter(id => id !== me);
        const meAll = meAlternates.concat([me]);

        // retrieve public keys and store them in the map
        await Promise.all(
            meAll.map(async id => {
                const keys = await this.instancesModel.instanceKeysForPerson(id);
                this.myIdsMap.set(keys.publicKey, id);
            })
        );
    }

    /**
     * Shotdown process
     *
     * @returns {Promise<void>}
     */
    async shutdown(): Promise<void> {
        this.initialized = false;

        // Stop all knownPeerMap connections
        for (const v of this.knownPeerMap.values()) {
            if (v.connEst) {
                await v.connEst.stop();
            }
            if (v.activeConnection) {
                await v.activeConnection.close();
            }
        }

        // Kill all unknown peer map connections
        for (const v of this.unknownPeerMap.values()) {
            await v.close();
        }

        // Stop all reconnect timeouts
        for (const handle of this.reconnectHandles) {
            clearTimeout(handle);
        }

        // clear everything / reset to initial values
        await this.incomingConnectionManager.shutdown();
        this.knownPeerMap.clear();
        this.unknownPeerMap.clear();
        this.myIdsMap.clear();
        this.reconnectHandles.clear();
    }

    addNewUnknownConnection(
        localPublicKey: Uint8Array,
        remotePublicKey: Uint8Array,
        conn: EncryptedConnection
    ): void {
        const mapKey = genMapKey(localPublicKey, remotePublicKey);
        this.unknownPeerMap.set(mapKey, conn);
        conn.webSocket.addEventListener('close', () => {
            this.unknownPeerMap.delete(mapKey);
        });
    }

    /**
     * Accept a new connection.
     *
     * @param {EncryptedConnection} conn
     * @param {Uint8Array} localPublicKey
     * @param {Uint8Array} remotePublicKey
     * @param initiatedLocally
     */
    private acceptConnection(
        conn: EncryptedConnection,
        localPublicKey: Uint8Array,
        remotePublicKey: Uint8Array,
        initiatedLocally: boolean
    ): void {
        const mapKey = genMapKey(localPublicKey, remotePublicKey);

        // Check whether this is an unknown connection (no entry in the map)
        const endpoint = this.knownPeerMap.get(mapKey);
        if (endpoint === undefined) {
            const localId = this.myIdsMap.get(fromByteArray(localPublicKey));
            if (!localId) {
                conn.close('Local public key is unknown');
                return;
            }

            if (this.onUnknownConnection) {
                if (this.unknownPeerMap.has(mapKey)) {
                    conn.close('duplicate connection');
                    return;
                }

                // register this connection on an internal list, so that when a new contact object arrives we can take this
                // connection as activeConnection, so that we don't establish a second connection
                this.unknownPeerMap.set(mapKey, conn);
                conn.webSocket.addEventListener('close', () => {
                    this.unknownPeerMap.delete(mapKey);
                });

                // Notify the listeners that we have an unknown connection
                this.onUnknownConnection(
                    conn,
                    localPublicKey,
                    remotePublicKey,
                    localId,
                    initiatedLocally
                );
            } else {
                conn.close('no one listens on unknown connections.');
            }
            return;
        }

        // Check whether this is a known connection (null in the map)
        if (endpoint.activeConnection === null) {
            // Stop the outgoing connection attempts
            if (endpoint.connEst) {
                endpoint.connEst.stop().catch(e => console.log(e));
            }

            // Connect close handler
            conn.webSocket.addEventListener('close', () => {
                endpoint.activeConnection = null;
                this.reconnect(endpoint, this.reconnectDelay);
            });

            // Set the current connectino as active connection
            endpoint.activeConnection = conn;

            // Notify the outside
            if (this.onKnownConnection) {
                this.onKnownConnection(
                    conn,
                    localPublicKey,
                    remotePublicKey,
                    endpoint.sourcePersonId,
                    endpoint.targetPersonId,
                    initiatedLocally
                );
            }
            return;
        }

        // Close if already a connection exists
        conn.close('duplicate connection');
    }

    /** Sets up everything for incoming connections.
     *
     * @returns {Promise<void>}
     */
    private async setupOutgoingConnections(): Promise<void> {
        for (const endpoint of this.knownPeerMap.values()) {
            this.reconnect(endpoint, 0);
        }
    }

    /**
     * Sets up everything for incoming connections.
     *
     * @returns {Promise<void>}
     */
    private async setupIncomingConnections(): Promise<void> {
        const localInstances = await this.instancesModel.localInstancesIds();
        for (const instance of localInstances) {
            await this.setupIncomingConnectionsForInstance(instance);
        }
    }

    private async setupIncomingConnectionsForInstance(
        instance: SHA256IdHash<Instance>
    ): Promise<void> {
        const keys = await this.instancesModel.instanceKeys(instance);
        const cryptoApi = createCrypto(instance);
        await this.incomingConnectionManager.listenForCommunicationServerConnections(
            this.commServer,
            toByteArray(keys.publicKey),
            (key, text) => {
                return cryptoApi.encryptWithInstancePublicKey(key, text);
            },
            (key, cypherText) => {
                return cryptoApi.decryptWithInstancePublicKey(key, cypherText);
            }
        );
    }

    /**
     * Set up a map with peers that we want to connect to. (this.knownPeerMap)
     */
    private async setupPeerMap(): Promise<void> {
        // Extract my identities
        const me = await this.contactModel.myMainIdentity();
        const meAlternates = (await this.contactModel.myIdentities()).filter(id => id !== me);
        if (meAlternates.length !== 1) {
            throw new Error('This applications needs exactly one alternate identity!');
        }
        const meAnon = meAlternates[0];

        // Get instances
        const mainInstance = await this.instancesModel.localInstanceIdForPerson(me);
        const anonInstance = await this.instancesModel.localInstanceIdForPerson(meAnon);

        // Get keys
        const mainInstanceKeys = await this.instancesModel.instanceKeysForPerson(me);
        const anonInstanceKeys = await this.instancesModel.instanceKeysForPerson(meAnon);

        // Instantiate crypto API
        const mainCrypto = createCrypto(mainInstance);
        const anonCrypto = createCrypto(anonInstance);

        // Iterate over all personal contact objects and connect with all of them (real ID)
        const myEndpoints = await this.contactModel.findAllOneInstanceEndpoints(true, true);
        const myOutgoingConnInfo = (
            await Promise.all(
                myEndpoints.map(async endpoint => {
                    const instanceKeys = await getObject(endpoint.instanceKeys);
                    return {
                        activeConnection: null,
                        url: endpoint.url,
                        sourcePublicKey: mainInstanceKeys.publicKey,
                        targetPublicKey: instanceKeys.publicKey,
                        sourceInstanceId: mainInstance,
                        targetInstanceId: endpoint.instanceId,
                        sourcePersonId: me,
                        targetPersonId: endpoint.personId,
                        cryptoApi: mainCrypto
                    };
                })
            )
        ).filter(info => info.targetInstanceId !== mainInstance);

        // Iterate over all contacts and connect with them (anonymous IDs)
        const otherEndpoints = await this.contactModel.findAllOneInstanceEndpoints(false);
        const otherOutgoingConnInfo = await Promise.all(
            otherEndpoints.map(async endpoint => {
                const instanceKeys = await getObject(endpoint.instanceKeys);
                // if it's not a replicant
                if (!this.listenForOutgoingConnections) {
                    return {
                        activeConnection: null,
                        url: endpoint.url,
                        sourcePublicKey: mainInstanceKeys.publicKey,
                        targetPublicKey: instanceKeys.publicKey,
                        sourceInstanceId: mainInstance,
                        targetInstanceId: endpoint.instanceId,
                        sourcePersonId: me,
                        targetPersonId: endpoint.personId,
                        cryptoApi: mainCrypto
                    };
                } else {
                    return {
                        activeConnection: null,
                        url: endpoint.url,
                        sourcePublicKey: anonInstanceKeys.publicKey,
                        targetPublicKey: instanceKeys.publicKey,
                        sourceInstanceId: anonInstance,
                        targetInstanceId: endpoint.instanceId,
                        sourcePersonId: meAnon,
                        targetPersonId: endpoint.personId,
                        cryptoApi: anonCrypto
                    };
                }
            })
        );

        // Fill all endpoints into this.knownPeerMap and this.establishedConnections
        for (const endpoint of myOutgoingConnInfo.concat(otherOutgoingConnInfo)) {
            const sourceKey = toByteArray(endpoint.sourcePublicKey);
            const targetKey = toByteArray(endpoint.targetPublicKey);

            // Append to peer map
            const mapKey = genMapKey(sourceKey, targetKey);
            this.knownPeerMap.set(mapKey, endpoint);
        }
    }

    /**
     * Reconnect to the target described by connInfo adter a certain delay.
     *
     * @param {ConnectionInfo} connInfo - The information about the connection
     * @param {number} delay - the delay
     */
    private reconnect(connInfo: ConnectionInfo, delay: number) {
        if (!this.initialized) {
            return;
        }
        if (!this.listenForOutgoingConnections) {
            return;
        }

        // This function does the connect
        const connect = () => {
            if (!this.initialized) {
                return;
            }
            if (!this.listenForOutgoingConnections) {
                return;
            }

            // If outgoing connection establisher does not exist, then create one
            if (!connInfo.connEst) {
                connInfo.connEst = new OutgoingConnectionEstablisher();
                connInfo.connEst.onConnection = (
                    conn: EncryptedConnection,
                    localPublicKey: Uint8Array,
                    remotePublicKey: Uint8Array
                ) => {
                    this.acceptConnection(conn, localPublicKey, remotePublicKey, true);
                };
            }

            // Start outgoing connections
            connInfo.connEst.start(
                connInfo.url,
                toByteArray(connInfo.sourcePublicKey),
                toByteArray(connInfo.targetPublicKey),
                text => {
                    return connInfo.cryptoApi.encryptWithInstancePublicKey(
                        toByteArray(connInfo.targetPublicKey),
                        text
                    );
                },
                cypherText => {
                    return connInfo.cryptoApi.decryptWithInstancePublicKey(
                        toByteArray(connInfo.targetPublicKey),
                        cypherText
                    );
                }
            );
        };

        // Schedule the call delayed
        if (delay) {
            const handle = setTimeout(() => {
                this.reconnectHandles.delete(handle);
                connect();
            }, delay);
            this.reconnectHandles.add(handle);
        } else {
            connect();
        }
    }
}<|MERGE_RESOLUTION|>--- conflicted
+++ resolved
@@ -191,15 +191,9 @@
 
                 await Promise.all(
                     instanceEndpoints.map(async (endpoint: OneInstanceEndpoint) => {
-<<<<<<< HEAD
-                        // @ts-ignore
-                        const keys = await getObject(endpoint.personKeys);
-                        const remoteInstanceKeys = await getObject(endpoint.instanceKeys);
-=======
                         // Check whether this is an endpoint for me or for somebody else
                         const isMyEndpoint =
                             myIds.includes(endpoint.personId) || !this.listenForOutgoingConnections;
->>>>>>> a337b1d3
 
                         const remoteInstanceKeys = await getObject(endpoint.instanceKeys);
                         const sourceKey = toByteArray(
