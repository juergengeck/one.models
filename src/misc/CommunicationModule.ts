--- conflicted
+++ resolved
@@ -183,10 +183,6 @@
 
                 await Promise.all(
                     instanceEndpoints.map(async (endpoint: OneInstanceEndpoint) => {
-<<<<<<< HEAD
-                        // const keys = await getObject(endpoint.personKeys);
-=======
->>>>>>> 454a3bab
                         const remoteInstanceKeys = await getObject(endpoint.instanceKeys);
 
                         const sourceKey = toByteArray(anonInstanceKeys.publicKey);
