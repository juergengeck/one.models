--- conflicted
+++ resolved
@@ -13,11 +13,8 @@
     createSingleObjectThroughPurePlan,
     VERSION_UPDATES
 } from 'one.core/lib/storage';
-<<<<<<< HEAD
-=======
 import type {VersionedObjectResult} from 'one.core/lib/storage';
 import {implode} from 'one.core/lib/microdata-imploder';
->>>>>>> ae3c3abb
 import fs from 'fs';
 import * as readline from 'readline';
 import {toByteArray} from 'base64-js';
@@ -77,7 +74,7 @@
     const instancesModel = new InstancesModel();
     const accessModel = new AccessModel();
     const channelManager = new ChannelManager(accessModel);
-    const contactModel = new ContactModel(instancesModel, argv.u, false);
+    const contactModel = new ContactModel(instancesModel, argv.u);
     const communicationModule = new CommunicationModule(argv.u, contactModel, instancesModel);
     communicationModule.onKnownConnection(
         (
@@ -180,17 +177,18 @@
     );
 
     // Get the contact objects for the main and anon id
-    const mainCommunicationEndpoints = await contactModel.getCommunicationEndpoints(person);
-    const anonCommunicationEndpoints = await contactModel.getCommunicationEndpoints(personAnon);
-    if (mainCommunicationEndpoints.length !== 1) {
+    const mainContactObjects = await contactModel.getContactObjectHashes(person);
+    const anonContactObjects = await contactModel.getContactObjectHashes(personAnon);
+    if (mainContactObjects.length !== 1) {
         throw new Error('There is more than one contact object for main user.');
     }
-    if (anonCommunicationEndpoints.length !== 1) {
+    if (anonContactObjects.length !== 1) {
         throw new Error('There is more than one contact object for anon user.');
     }
 
     // Write the contact objects to files, so that others can import them.
-    fs.writeFileSync(`${argv.i}_anon.contact`, anonCommunicationEndpoints[0]);
+    //fs.writeFileSync(`${argv.i}_main.contact`, await implode(mainContactObjects[0]));
+    fs.writeFileSync(`${argv.i}_anon.contact`, await implode(anonContactObjects[0]));
 
     // Wait here for user input
     await new Promise(resolve => {
@@ -228,6 +226,9 @@
     // Start the communication module
     console.log('Start the comm module');
 
+    contactModel.onContactUpdate(() => {
+        console.log('ADDED a contact');
+    });
     await new Promise(resolve => {
         const rl = readline.createInterface({
             input: process.stdin,
