--- conflicted
+++ resolved
@@ -17,14 +17,8 @@
     createSingleObjectThroughPurePlan,
     VERSION_UPDATES
 } from 'one.core/lib/storage';
-<<<<<<< HEAD
-import fs from 'fs';
-import * as readline from 'readline';
-import {toByteArray} from 'base64-js';
-=======
 import {implode} from 'one.core/lib/microdata-imploder';
 import type {SHA256IdHash} from 'one.core/lib/util/type-checks';
->>>>>>> ae3c3abb
 
 /**
  * Import all plan modules
@@ -139,17 +133,18 @@
     );
 
     // Get the contact objects for the main and anon id
-    const mainCommunicationEndpoints = await contactModel.getCommunicationEndpoints(person);
-    const anonCommunicationEndpoints = await contactModel.getCommunicationEndpoints(personAnon);
-    if (mainCommunicationEndpoints.length !== 1) {
+    const mainContactObjects = await contactModel.getContactObjectHashes(person);
+    const anonContactObjects = await contactModel.getContactObjectHashes(personAnon);
+    if (mainContactObjects.length !== 1) {
         throw new Error('There is more than one contact object for main user.');
     }
-    if (anonCommunicationEndpoints.length !== 1) {
+    if (anonContactObjects.length !== 1) {
         throw new Error('There is more than one contact object for anon user.');
     }
 
     // Write the contact objects to files, so that others can import them.
-    fs.writeFileSync(`${argv.i}_anon.contact`, anonCommunicationEndpoints[0]);
+    //fs.writeFileSync(`${argv.i}_main.contact`, await implode(mainContactObjects[0]));
+    fs.writeFileSync(`${argv.i}_anon.contact`, await implode(anonContactObjects[0]));
 
     // Wait here for user input
     await new Promise(resolve => {
@@ -183,7 +178,9 @@
 
     // Start the communication module
     console.log('Start the comm module');
-
+    contactModel.onContactUpdate(() => {
+        console.log('ADDED a contact');
+    });
     await connectionsModel.init();
 }
 
