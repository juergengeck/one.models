#!/usr/bin/env node
// noinspection JSValidateTypes

'use strict';

/*
  eslint-disable
  global-require,
  no-await-in-loop,
  no-console,
  require-jsdoc,
  no-sync,
  jsdoc/valid-types,
  @typescript-eslint/explicit-function-return-type,
  @typescript-eslint/no-use-before-define,
  @typescript-eslint/no-var-requires,
  @typescript-eslint/no-unsafe-call
 */

/**
 * @file Build project files for node.js, React-Native or for browsers, and strip Flow type
 * annotations.
 */

const fs = require('fs');
const {basename, dirname, join, sep} = require('path');
const {execSync} = require('child_process');

const {chmod, mkdir, rmdir, readdir, readFile, writeFile, rename, unlink} = fs.promises;

// @ts-ignore
const babel = require('@babel/core');

/** @type {Record<string, string[]>} */
const PLATFORMS = {
    nodejs: ['commonjs', 'es2015'],
    browser: ['es2015'],
    rn: ['es2015']
};

/**
 * One of them will be added to the BABEL_OPTS.plugin array
 * @type {{systemjs: string, commonjs: *[], umd: string}}
 */
const BABEL_MODULE_TARGETS = {
    // See https://babeljs.io/docs/en/next/babel-plugin-transform-modules-commonjs.html
    commonjs: [
        '@babel/plugin-transform-modules-commonjs',
        {
            noInterop: false
        }
    ],
    // See https://babeljs.io/docs/en/next/babel-plugin-transform-modules-systemjs.html
    systemjs: '@babel/plugin-transform-modules-systemjs',
    // See https://babeljs.io/docs/en/next/babel-plugin-transform-modules-umd.html
    umd: '@babel/plugin-transform-modules-umd'
};

/**
 * @type {{
 *   presets: string[],
 *   plugins: any[],
 *   comments: boolean,
 *   filename: string
 * }}
 */
const BABEL_OPTS = {
    presets: [
        '@babel/preset-typescript'
        // 'minify'
    ],
    plugins: [
        [
            '@babel/plugin-transform-typescript',
            {
                strictMode: true
            }
        ],
        '@babel/plugin-proposal-class-properties',
        '@babel/plugin-proposal-nullish-coalescing-operator',
        '@babel/plugin-proposal-object-rest-spread',
        '@babel/plugin-proposal-optional-chaining',
        '@babel/plugin-transform-runtime'
    ],
    comments: false,
    filename: ''
};

/**
 * @param {unknown} thing
 * @returns {thing is Record<string, any>}
 */
function isObject(thing) {
    return typeof thing === 'object' && thing !== null;
}

/**
 * @param {string} s
 * @returns {s is 'nodejs'|'browser'|'rn'}
 */
function isValidPlatformString(s) {
    return s === 'nodejs' || s === 'browser' || s === 'rn';
}

/**
 * @returns {void}
 */
function usage() {
    console.log(`
Usage: node build.js or directly call ./build.js
<<<<<<< HEAD
=======

>>>>>>> e8207604
Options: [h | help | -h | --help]
         [node|browser|rn|low|moddable]
         [-m es2015|commonjs|systemjs|umd]
         [-t target directory]
         [-f script.ts]
<<<<<<< HEAD
Options:
  Platform target:
  nodejs     Build for node.js
  browser    Build for webbrowsers
  rn         Build for React Native
=======

Options:

  Platform target:

  nodejs     Build for node.js
  browser    Build for webbrowsers
  rn         Build for React Native

>>>>>>> e8207604
  The target can also be given in package.json's refinio.platform.
  All package.json starting from the current project root to the highest
  (root) directory are searched for refinio.platform. The highest pakage.json
  that contains this setting is used.
  Specifying a target platform as command line argument takes precedence.
  If no platform is provided "nodejs" will be the default.
<<<<<<< HEAD
=======

>>>>>>> e8207604
  -m Choose the target module system. Default is CommonJS. Other options are ES2015,
     SystemJS and UMD (all names need to be without any capitalization).
  -t target directory Default is ./lib/
  The -f option is for processing source files individually, usually by a watcher process:
<<<<<<< HEAD
  -f relative/path/script.ts
=======

  -f relative/path/script.ts

>>>>>>> e8207604
  Example for how to use it to build for the "node.js" target in a WebStorm watcher process that
  watches source files for changes and calls build.js when it detects a change:
  Program:   build.js
  Arguments: -f $/FilePathRelativeToProjectRoot$ node
  File Type: "Javascript"
  Scope: "Current File" (with any scope that contains more than one file build.js will be
         called for every file in that scope, even if only one file changed)
    `);
}

/**
 * @param {string} dir
 * @returns {Promise<void|string>}
 */
function mkDirExistOkay(dir) {
    return mkdir(dir, {recursive: true}).catch(err => {
        if (err.code !== 'EEXIST') {
            throw err;
        }
    });
}

/**
 * @param {string} dir
 * @param {fs.Dirent} dirent - A node.js `Dirent` object
 * @returns {Promise<void>}
 */
async function deleteFile(dir, dirent) {
    const filePath = join(dir, dirent.name);

    if (dirent.isDirectory()) {
        return deleteDirectory(filePath);
    } else {
        return unlink(filePath);
    }
}

/**
 * @param {string} dir
 * @returns {Promise<void>}
 */
async function deleteDirectory(dir) {
    /** @type fs.Dirent[] */
    let files;

    try {
        files = await readdir(dir, {withFileTypes: true});
    } catch (/** @type any */ err) {
        if (err.code === 'ENOENT') {
            // Nothing to remove? That's okay!
            return;
        } else {
            throw err;
        }
    }

    await Promise.all(files.map(dirent => deleteFile(dir, dirent)));

    await rmdir(dir);
}

/**
 * @param {string} code
 * @param {object} options - See https://babeljs.io/docs/en/options
 * @returns {Promise<string>} Returns the transformed code string
 */
function transform(code, options) {
    return new Promise((resolve, reject) => {
        // See https://babeljs.io/docs/en/babel-core
        // result: {code, map, ast}
        babel.transform(code, options, (/** @type {Error|null}*/ err, /** @type {any}*/ result) => {
            if (err) {
                return reject(err);
            }

            return resolve(
                result.code.replace(/(\nimport [^"']+["'])([^"']+).[tj]s(["'];)/gm, '$1$2$3')
            );
        });
    });
}

/**
 * @param {string} targetDir - Where to write the transpiled file to
 * @param {string} srcDir - Directory relative to PROJECT_ROOT
 * @param {string} file - The filename without path
 * @param {string} system - nodejs, browser, rn
 * @param {string} moduleTarget - commonjs, es2015, systemjs, umd
 * @returns {Promise<void>}
 */
async function transformAndWriteJsFile(targetDir, srcDir, file, system, moduleTarget) {
    if (!file.endsWith('.ts')) {
        return;
    }

    const code = await readFile(join(__dirname, srcDir, file), 'utf8');

    if (!code) {
        return console.warn(`WARNING: empty file ${file}`);
    }

    await mkDirExistOkay(targetDir);

    const destination = join(targetDir, file.replace(/\.ts$/, ''));

    if (file.endsWith('.d.ts')) {
        if (targetDir === 'test') {
            return;
        }

        console.log(`Copying file ${join(srcDir, file)} ⇒ ${destination}.ts`);
        await writeFile(destination + '.ts', code, {flag: 'w'});
    } else {
        BABEL_OPTS.filename = file;

        const fileExtension =
            targetDir !== 'test' && system === 'nodejs' && moduleTarget === 'es2015'
                ? '.mjs'
                : '.js';

        console.log(`Processing file ${join(srcDir, file)} ⇒ ${destination}${fileExtension}`);

        const transformedCode = await transform(code, BABEL_OPTS);
        await writeFile(destination + fileExtension, transformedCode, {flag: 'w'});

        if (destination.endsWith(join('tools', file.replace(/\.ts$/, '')))) {
            await chmod(destination + fileExtension, '755');
        }
    }
}

/**
 * @param {string} srcDir
 * @param {string} targetDir
 * @param {string} system
 * @param {string} moduleTarget - One of commonjs, es2015, systemjs, umd
 * @returns {Promise<void>}
 */
async function processAllFiles(srcDir, targetDir, system, moduleTarget) {
    console.log(`=> Processing directory ${srcDir}...`);

    const files = await readdir(join(__dirname, srcDir));

    for (const file of files) {
        const stats = fs.statSync(join(srcDir, file));

        if (stats.isDirectory()) {
            await processAllFiles(join(srcDir, file), join(targetDir, file), system, moduleTarget);
        } else {
            await transformAndWriteJsFile(targetDir, srcDir, file, system, moduleTarget);
        }
    }
}

/**
 * @param {string} targetDir
 * @param {string} system
 * @returns {Promise<void>}
 */
async function createDeclarationFiles(targetDir) {
    for (const dir of ['src', 'test']) {
        console.log(`Calling tsc for ${dir} to create declaration and map files...`);

        // The incremental build files can lead to unpredictable build issues for the full-build
        // run, possibly because the target directory is deleted first.
        try {
            await unlink(join('.', `tsconfig.${dir}.tsbuildinfo`));
        } catch (/** @type any */ err) {
            if (err.code !== 'ENOENT') {
                throw err;
            }
        }

        try {
            execSync(
                `npx --no-install tsc -p ${dir}/tsconfig.json --outDir ` +
<<<<<<< HEAD
                (dir === 'test' ? 'test' : targetDir),
=======
                    (dir === 'test' ? 'test' : targetDir),
>>>>>>> e8207604
                {
                    stdio: 'inherit'
                }
            );
        } catch (/** @type any */ err) {
            console.error(
                '\ntsc failed with ' +
                err.message +
                '   ERRORS CAN BE IGNORED if the declaration files were creasted.\n'
            );
        }
    }
}

/**
 * @param {string} dir
 * @returns {Promise<Record<string, any>|undefined>}
 */
async function readPkgJsonRefinio(dir) {
    const file = join(dir, 'package.json');

    try {
        const pJson = await readFile(file, 'utf8');
        const pkgJson = JSON.parse(pJson);
        return isObject(pkgJson) && isObject(pkgJson.refinio) ? pkgJson.refinio : undefined;
    } catch (_err) {
        // It is not a task of this build script to check for errors in package.json, and not
        // finding the file is not an error to begin with.
        return;
    }
}

/**
 * Iterare directories starting with the project directory and then upwards all the was to "/".
 * Check for a `package.json` file. Check for `refinio.platform` (string property). Remember the
 * last find. Sop iterating at the top and return the last find or undefined.
 * @returns {Promise<string|undefined>}
 */
async function findHighestPkgJsonRefinioPlatform() {
    /** @type {('nodejs' | 'browser' | 'rn' | undefined)} */
    let system;
    let dir = __dirname;
    let prevDir = '';

    while (dir !== prevDir) {
        const refinio = await readPkgJsonRefinio(dir);

        if (isObject(refinio)) {
            if (isValidPlatformString(refinio.platform)) {
                system = refinio.platform;
                console.log(
                    `Found refinio.platform "${refinio.platform}" in ${join(dir, 'package.json')}`
                );
            } else {
                console.log(
                    `Invalid refinio.platform "${refinio.platform}" in ${join(dir, 'package.json')}`
                );
            }
        }

        prevDir = dir;
        dir = join(dir, '..');
    }

    return system;
}

/**
 * The target platform. This determines which src/system-* folder is used and becomes
 * targetDir/system/
 * @returns {Promise<string>}
 */
async function getSystem() {
    let system;

    if (process.argv.includes('nodejs')) {
        system = 'nodejs';
    } else if (process.argv.includes('browser')) {
        system = 'browser';
    } else if (process.argv.includes('rn') || process.argv.includes('react-native')) {
        system = 'rn';
    } else {
        system = (await findHighestPkgJsonRefinioPlatform()) || 'nodejs';
    }

    return system;
}

/**
 * If "-m" option is found a target system is set, otherwise the default of "commonjs" is used.
 * GLOBAL SIDE EFFECT: Possibly mutates BABEL_OPTS
 * @returns {string}
 */
function setModuleTarget() {
    const mIndex = process.argv.findIndex(arg => arg.startsWith('-m'));

    const moduleTarget = mIndex >= 0 ? process.argv[mIndex + 1].toLocaleLowerCase() : 'commonjs';

    switch (moduleTarget) {
        case 'es2015':
            break;

        case 'commonjs':
        case 'systemjs':
        case 'umd':
            // @ts-ignore
            BABEL_OPTS.plugins.push(BABEL_MODULE_TARGETS[moduleTarget]);
            break;

        default:
            throw new Error(
                'Option -m detected but no valid module system string (see usage with -h)'
            );
    }

    return moduleTarget;
}

/**
 * If "-t" option is found a target directory is set, otherwise the default of "lib" is used.
 * @returns {string}
 */
function getTargetDir() {
    const tIndex = process.argv.findIndex(arg => arg.startsWith('-t'));

    if (tIndex >= 0) {
        const targetDir = process.argv[tIndex + 1];

        if (targetDir === undefined) {
            throw new Error('Option -t detected but no target directory');
        }

        return targetDir;
    }

    return 'lib';
}

/**
 * Called e.g. by a watcher process for a single file? If so option "-f filename" will be found.
 * @returns {string} Returns the filename or an empty string if no "-f" option was detected
 */
function calledForSingleFile() {
    const fIndex = process.argv.findIndex(arg => arg.startsWith('-f'));

    if (fIndex >= 0) {
        const file = process.argv[fIndex + 1];

        if (file === undefined) {
            throw new Error('Option -f detected but no filename');
        }

        return file;
    }

    return '';
}

/**
 * @returns {Promise<void>}
 */
async function run() {
    const system = await getSystem();
    const targetDir = getTargetDir();
    const moduleTarget = setModuleTarget(); // Call with side effect
    const singleFile = calledForSingleFile();

    if (singleFile !== '') {
        let destination = join(targetDir, dirname(singleFile).replace(/^src[\\/]?/, ''));

        if (singleFile.startsWith('test' + sep)) {
            destination = destination.replace('lib' + sep, '');
        }

        return transformAndWriteJsFile(
            destination,
            dirname(singleFile),
            basename(singleFile),
            system,
            moduleTarget
        );
    }

    console.log(`\n========== Begin building one.models (${moduleTarget}/${system}) ==========`);

    execSync('node ./build_plan_modules.js');

    await deleteDirectory(targetDir);
    await processAllFiles('src', targetDir, system, moduleTarget);
    await createDeclarationFiles(targetDir);
    await processAllFiles('test', 'test', system, moduleTarget);

    console.log(`========== Done building one.models (${moduleTarget}/${system}) ==========\n`);
}

/**
 * @returns {void}
 */
function runBuilForAllTargets() {
    for (const platform of Object.keys(PLATFORMS)) {
        for (const moduleSystem of PLATFORMS[platform]) {
            execSync(
                `node ./build.js ${platform} -t ${join(
                    'builds',
                    platform
                )}.${moduleSystem} -m ${moduleSystem}`,
                {stdio: 'inherit'}
            );
        }
    }
}

if (
    process.argv.includes('h') ||
    process.argv.includes('-h') ||
    process.argv.includes('help') ||
    process.argv.includes('--help')
) {
    usage();
    process.exit(0);
}

if (process.argv.includes('ALL')) {
    runBuilForAllTargets();
} else {
    run().catch(err => {
        console.log(err.message);
        process.exit(1);
    });
}<|MERGE_RESOLUTION|>--- conflicted
+++ resolved
@@ -108,55 +108,40 @@
 function usage() {
     console.log(`
 Usage: node build.js or directly call ./build.js
-<<<<<<< HEAD
-=======
-
->>>>>>> e8207604
+
 Options: [h | help | -h | --help]
          [node|browser|rn|low|moddable]
          [-m es2015|commonjs|systemjs|umd]
          [-t target directory]
          [-f script.ts]
-<<<<<<< HEAD
+
 Options:
+
   Platform target:
+
   nodejs     Build for node.js
   browser    Build for webbrowsers
   rn         Build for React Native
-=======
-
-Options:
-
-  Platform target:
-
-  nodejs     Build for node.js
-  browser    Build for webbrowsers
-  rn         Build for React Native
-
->>>>>>> e8207604
+
   The target can also be given in package.json's refinio.platform.
   All package.json starting from the current project root to the highest
   (root) directory are searched for refinio.platform. The highest pakage.json
   that contains this setting is used.
   Specifying a target platform as command line argument takes precedence.
   If no platform is provided "nodejs" will be the default.
-<<<<<<< HEAD
-=======
-
->>>>>>> e8207604
+
   -m Choose the target module system. Default is CommonJS. Other options are ES2015,
      SystemJS and UMD (all names need to be without any capitalization).
+
   -t target directory Default is ./lib/
+
   The -f option is for processing source files individually, usually by a watcher process:
-<<<<<<< HEAD
+
   -f relative/path/script.ts
-=======
-
-  -f relative/path/script.ts
-
->>>>>>> e8207604
+
   Example for how to use it to build for the "node.js" target in a WebStorm watcher process that
   watches source files for changes and calls build.js when it detects a change:
+
   Program:   build.js
   Arguments: -f $/FilePathRelativeToProjectRoot$ node
   File Type: "Javascript"
@@ -331,11 +316,7 @@
         try {
             execSync(
                 `npx --no-install tsc -p ${dir}/tsconfig.json --outDir ` +
-<<<<<<< HEAD
-                (dir === 'test' ? 'test' : targetDir),
-=======
                     (dir === 'test' ? 'test' : targetDir),
->>>>>>> e8207604
                 {
                     stdio: 'inherit'
                 }
@@ -343,8 +324,8 @@
         } catch (/** @type any */ err) {
             console.error(
                 '\ntsc failed with ' +
-                err.message +
-                '   ERRORS CAN BE IGNORED if the declaration files were creasted.\n'
+                    err.message +
+                    '   ERRORS CAN BE IGNORED if the declaration files were creasted.\n'
             );
         }
     }
