--- conflicted
+++ resolved
@@ -76,11 +76,7 @@
         await StorageTestInit.init({dbKey: dbKey, deleteDb: false});
         await registerRecipes(Recipes);
         await importModules();
-<<<<<<< HEAD
-        const model = new TestModel('ws://localhost:8000', './test/testDB');
-=======
         const model = new TestModel('ws://localhost:8000', dbKey);
->>>>>>> dce416ad
         await model.init(undefined);
         testModel = model;
         channelManager = model.channelManager;
