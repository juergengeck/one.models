import {expect} from 'chai';
import WebSocket from 'isomorphic-ws';
import WebSocketPromiseBased from '../lib/misc/WebSocketPromiseBased';
import WebSocketServerPromiseBased from '../lib/misc/WebSocketServerPromiseBased';

describe('websocket wait tests', () => {
    let webSocketServer: WebSocketServerPromiseBased;
    let connClient: WebSocketPromiseBased;
    let connServer: WebSocketPromiseBased;

    beforeEach('Setup connections', async function () {
        // Create the server
        webSocketServer = new WebSocketServerPromiseBased(new WebSocket.Server({port: 8080}));

        // Setup connections
        connClient = new WebSocketPromiseBased(new WebSocket('ws://localhost:8080'));
        await connClient.waitForOpen();
        connServer = new WebSocketPromiseBased(await webSocketServer.waitForConnection());
        await connServer.waitForOpen();
    });

    it('tests waitForMessage: no failures in 4 messages', async function () {
        connClient.send('DATA1');
        expect(await connServer.waitForMessage()).to.be.equal('DATA1');
        connClient.send('DATA2');
        expect(await connServer.waitForMessage()).to.be.equal('DATA2');

        connServer.send('DATA3');
        expect(await connClient.waitForMessage()).to.be.equal('DATA3');
        connServer.send('DATA4');
        expect(await connClient.waitForMessage()).to.be.equal('DATA4');
    });

    //@todo FIX
   /* it('tests waitForMessage: wait for message timeout', async function () {
        try {
            await connServer.waitForMessage();
            expect.fail('Should not succeed');
        } catch (e) {
            expect(e.toString()).to.not.be.equal(undefined);
        }
<<<<<<< HEAD
    }).timeout(6000);
=======
    }).timeout(6000);*/
>>>>>>> dce416ad

    it('tests waitForMessageWitType: no failures in two messages', async function () {
        const message1 = {
            type: 'mytype1',
            message: 'XYZ'
        };
        connClient.send(JSON.stringify(message1));
        expect(await connServer.waitForJSONMessageWithType('mytype1')).to.be.eql(message1);

        const message2 = {
            type: 'mytype2',
            message: 'ABC'
        };
        connClient.send(JSON.stringify(message2));
        expect(await connServer.waitForJSONMessageWithType('mytype2')).to.be.eql(message2);
    });

    it('tests waitForMessageWitType: wrong type', async function () {
        const message1 = {
            type: 'mytype1',
            message: 'XYZ'
        };
        connClient.send(JSON.stringify(message1));

        try {
            await connServer.waitForJSONMessageWithType('mytype2');
            expect.fail('Should not succeed');
        } catch (e) {
            expect(e.toString()).to.be.match(/Received unexpected type/);
        }
    });

    afterEach('Shutdown Connections', async function () {
        if (connClient.webSocket) {
            connClient.webSocket.close();
        }
        if (connServer.webSocket) {
            connServer.webSocket.close();
        }
        await new Promise((resolve, reject) => {
            if (webSocketServer.webSocketServer) {
                webSocketServer.webSocketServer.close((err?: Error) => {
                    if (err) {
                        reject(err);
                    } else {
                        resolve();
                    }
                });
            }
        });
    });
});<|MERGE_RESOLUTION|>--- conflicted
+++ resolved
@@ -39,11 +39,7 @@
         } catch (e) {
             expect(e.toString()).to.not.be.equal(undefined);
         }
-<<<<<<< HEAD
-    }).timeout(6000);
-=======
     }).timeout(6000);*/
->>>>>>> dce416ad
 
     it('tests waitForMessageWitType: no failures in two messages', async function () {
         const message1 = {
