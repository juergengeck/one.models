--- conflicted
+++ resolved
@@ -18,17 +18,13 @@
 import oneModules from '../../lib/generated/oneModules';
 import {AccessModel} from '../../lib/models';
 import InstancesModel from '../../lib/models/InstancesModel';
-<<<<<<< HEAD
-import {FreedaAccessGroups} from "../../lib/models/AccessModel";
 import {MatchingModel} from "../../lib/models";
-=======
 
 export const TestAccessGroups = {
     partner: 'partners',
     clinic: 'clinic',
     myself: 'myself'
 };
->>>>>>> 093b6eed
 
 export const dbKey = './testDb';
 
