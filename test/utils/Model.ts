// @ts-nocheck
import JournalModel from '../../lib/models/JournalModel';
import QuestionnaireModel from '../../lib/models/QuestionnaireModel';
import WbcDiffModel from '../../lib/models/WbcDiffModel';
import HeartEventModel from '../../lib/models/HeartEventModel';
import DocumentModel from '../../lib/models/DocumentModel';
import ConnectionsModel from '../../lib/models/ConnectionsModel';
import BodyTemperatureModel from '../../lib/models/BodyTemperatureModel';
import DiaryModel from '../../lib/models/DiaryModel';
import NewsModel from '../../lib/models/NewsModel';
import OneInstanceModel, {AuthenticationState} from '../../lib/models/OneInstanceModel';
import ChannelManager from '../../lib/models/ChannelManager';
import ContactModel from '../../lib/models/ContactModel';
import ConsentFileModel from '../../lib/models/ConsentFileModel';
import PropertyTreeStore, {PropertyTree} from '../../lib/models/SettingsModel';
import {Module, Person, VersionedObjectResult, BodyTemperature} from '@OneCoreTypes';
import {createSingleObjectThroughPurePlan, VERSION_UPDATES} from 'one.core/lib/storage';
import oneModules from '../../lib/generated/oneModules';
import {AccessModel} from '../../lib/models';

export const dbKey = './testDb';

export function createRandomBodyTemperature(): BodyTemperature {
    return {
        $type$: 'BodyTemperature',
        temperature: Math.random().toString()
    };
}

/**
 * Import all plan modules
 */
export async function importModules(): Promise<VersionedObjectResult<Module>[]> {
    const modules = Object.keys(oneModules).map((key) => ({
        moduleName: key,
        code: oneModules[key]
    }));

    return await Promise.all(
        modules.map(
            async (module) =>
                await createSingleObjectThroughPurePlan(
                    {
                        module: '@one/module-importer',
                        versionMapPolicy: {
                            '*': VERSION_UPDATES.NONE_IF_LATEST
                        }
                    },
                    module
                )
        )
    );
}

export default class Model {
    constructor() {
        this.channelManager = new ChannelManager();
        this.questionnaires = new QuestionnaireModel(this.channelManager);
        this.wbcDiffs = new WbcDiffModel();
        this.heartEvents = new HeartEventModel();
        this.documents = new DocumentModel();
        this.diary = new DiaryModel(this.channelManager);
        this.bodyTemperature = new BodyTemperatureModel(this.channelManager);
        this.connections = new ConnectionsModel();
<<<<<<< HEAD

        this.news = new NewsModel(this.channelManager);
=======
        this.access = new AccessModel();
        this.news = new NewsModel();
>>>>>>> 69692dbe

        this.consentFile = new ConsentFileModel(this.channelManager);
        this.oneInstance = new OneInstanceModel(
            this.connections,
            this.channelManager,
            this.consentFile
        );
        this.contactModel = new ContactModel(this.oneInstance);
        this.settings = new PropertyTreeStore('Settings', '.');
        this.journal = new JournalModel(
            this.wbcDiffs,
            this.questionnaires,
            this.heartEvents,
            this.documents,
            this.diary,
            this.bodyTemperature,
            this.consentFile
        );

        this.oneInstance.on('authstate_changed_first', (firstCallback: (err?: Error) => void) => {
            if (this.oneInstance.authenticationState() === AuthenticationState.Authenticated) {
                this.init()
                    .then(() => {
                        firstCallback();
                    })
                    .catch((err: any) => {
                        firstCallback(err);
                    });
            }
        });
    }

    async init(): Promise<void> {
        await this.channelManager.init();
        await this.contactModel.init();
        await this.questionnaires.init();
        await this.connections.init();
        await this.access.init();
        await this.diary.init();
        await this.bodyTemperature.init();
        await this.consentFile.init();
        await this.settings.init();
    }
    access: AccessModel;
    channelManager: ChannelManager;
    contactModel: ContactModel;
    journal: JournalModel;
    questionnaires: QuestionnaireModel;
    wbcDiffs: WbcDiffModel;
    heartEvents: HeartEventModel;
    documents: DocumentModel;
    news: NewsModel;
    oneInstance: OneInstanceModel;
    connections: ConnectionsModel;
    diary: DiaryModel;
    bodyTemperature: BodyTemperatureModel;
    consentFile: ConsentFileModel;
    settings: PropertyTree;
}<|MERGE_RESOLUTION|>--- conflicted
+++ resolved
@@ -62,13 +62,8 @@
         this.diary = new DiaryModel(this.channelManager);
         this.bodyTemperature = new BodyTemperatureModel(this.channelManager);
         this.connections = new ConnectionsModel();
-<<<<<<< HEAD
-
+        this.access = new AccessModel();
         this.news = new NewsModel(this.channelManager);
-=======
-        this.access = new AccessModel();
-        this.news = new NewsModel();
->>>>>>> 69692dbe
 
         this.consentFile = new ConsentFileModel(this.channelManager);
         this.oneInstance = new OneInstanceModel(
