--- conflicted
+++ resolved
@@ -1,14 +1,8 @@
 /**
  * @author Sebastian Șandru <sebastian@refinio.net>
  */
-<<<<<<< HEAD
-import RecipesStable from '../../lib/recipes/recipes-stable';
-import RecipesExperimental from '../../lib/recipes/recipes-experimental';
-import {closeInstance, initInstance} from '@refinio/one.core/lib/instance';
-=======
 
-import {closeInstance} from 'one.core/lib/instance';
->>>>>>> bc75930a
+import {closeInstance} from '@refinio/one.core/lib/instance';
 import {
     AccessModel,
     BodyTemperatureModel,
@@ -18,10 +12,6 @@
     ECGModel,
     InstancesModel
 } from '../../lib/models';
-<<<<<<< HEAD
-import {createRandomString} from '@refinio/one.core/lib/system/crypto-helpers';
-=======
->>>>>>> bc75930a
 import oneModules from '../../lib/generated/oneModules';
 import {
     createSingleObjectThroughPurePlan,
