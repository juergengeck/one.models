{
    "name": "@refinio/one.models",
    "version": "13.2.0",
    "repository": "https://github.com/refinio/one.models",
    "license": "SEE LICENSE IN LICENSE.md",
    "private": true,
    "publishConfig": {
        "registry": "https://npm.pkg.github.com/"
    },
    "author": "REFINIO GmbH (https://refinio.net/)",
    "bugs": {
        "url": "https://github.com/refinio/one.models/issues"
    },
    "type": "module",
    "homepage": "https://github.com/refinio/one.models/",
    "scripts": {
        "build": "node ./build.js",
        "doc": "npx --no-install typedoc",
        "prepare": "node ./build.js",
        "start": "node lib/model/index.js",
        "test": "npx --no-install mocha --exit 'test/**/*-test.js'",
        "testcov": "npx --no-install nyc npx --no-install mocha --exit 'test/**/**-test.js'",
        "start-comm-server": "node lib/tools/CommunicationServer",
        "start-comm-server-log": "node lib/tools/CommunicationServer -l",
        "start-aws": "node dist/commServer.bundle.js -h localhost -p 8000 -l",
        "start-uke": "node lib/tools/CommunicationServer -p 8000",
        "start-state-machine": "node lib/tools/StateMachine",
        "bundle": "npx --no-install webpack"
    },
    "mocha": {
        "require": [
            "source-map-support/register"
        ],
        "enable-source-maps": true
    },
    "files": [
        "lib",
        "test",
        "comm_server.bundle.js,",
        "comm_server.bundle.js.LICENSE.txt,",
        "generate_identity.bundle.js,",
        "generate_identity.bundle.js.LICENSE.txt,",
        "password_recovery_server.bundle.js,",
        "password_recovery_server.bundle.js.LICENSE.txt",
        "package.json",
        "package-lock.json",
        "LICENSE.md",
        "README.md"
    ],
    "dependencies": {
        "@types/ws": "*",
        "isomorphic-ws": "*",
        "qrcode": "*",
        "ts-loader": "*",
        "tweetnacl": "*",
        "yargs": "*"
    },
    "peerDependencies": {
<<<<<<< HEAD
        "@refinio/one.core": "^0.5.2"
=======
        "@refinio/one.core": "^0.4.22"
>>>>>>> 7e929235
    },
    "devDependencies": {
        "@types/chai": "*",
        "@types/chai-as-promised": "*",
        "@types/mocha": "*",
        "@types/node": "*",
        "@types/passport-http": "*",
        "@types/qrcode": "*",
        "@types/yargs": "*",
        "@typescript-eslint/eslint-plugin": "*",
        "@typescript-eslint/parser": "*",
        "chai": "*",
        "chai-as-promised": "*",
        "eslint": "*",
        "eslint-config-prettier": "*",
        "eslint-plugin-jsdoc": "*",
        "eslint-plugin-prettier": "*",
        "mocha": "*",
        "prettier": "*",
        "source-map-support": "*",
        "typedoc": "*",
        "typescript": "*",
        "webpack": "*",
        "webpack-cli": "*",
        "bufferutil": "^4.0.1",
        "utf-8-validate": ">=5.0.2",
        "ws": "*"
    }
}<|MERGE_RESOLUTION|>--- conflicted
+++ resolved
@@ -56,11 +56,7 @@
         "yargs": "*"
     },
     "peerDependencies": {
-<<<<<<< HEAD
         "@refinio/one.core": "^0.5.2"
-=======
-        "@refinio/one.core": "^0.4.22"
->>>>>>> 7e929235
     },
     "devDependencies": {
         "@types/chai": "*",
