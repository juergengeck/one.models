--- conflicted
+++ resolved
@@ -1,118 +1,19 @@
 {
-<<<<<<< HEAD
-    "name": "@refinio/one.models",
-    "version": "10.3.1-filer",
-    "publishConfig": {
-        "registry": "https://npm.pkg.github.com/"
-    },
-    "author": "REFINIO GmbH (https://refinio.net/)",
-    "license": "SEE LICENSE IN LICENSE.md",
-    "repository": {
-        "type": "git",
-        "url": "git+https://github.com/refinio/one.models.git"
-    },
-    "bugs": {
-        "url": "https://github.com/refinio/one.models/issues"
-    },
-    "homepage": "https://github.com/refinio/one.models/",
-    "scripts": {
-        "build": "node ./build.js",
-        "build-plans": "node ./build_plan_modules.js",
-        "doc": "npx --no-install typedoc && npx --no-install api-extractor run --local",
-        "install": "node ./build.js",
-        "start": "node lib/model/index.js",
-        "test": "npx --no-install mocha --exit test/**/**-test.js",
-        "testcov": "npx --no-install nyc npx --no-install mocha --exit test/**/**-test.js",
-        "start-comm-server": "node lib/tools/CommunicationServer",
-        "start-comm-server-log": "node lib/tools/CommunicationServer -l",
-        "start-aws": "node dist/commServer.bundle.js -h localhost -p 8000 -l",
-        "start-uke": "node lib/tools/CommunicationServer -p 8000",
-        "start-state-machine": "node lib/tools/StateMachine",
-        "bundle": "npx --no-install webpack"
-    },
-    "mocha": {
-        "require": [
-            "source-map-support/register"
-        ],
-        "enable-source-maps": true
-    },
-    "files": [
-        "lib",
-        "test",
-        "package.json",
-        "package-lock.json",
-        "LICENSE.md",
-        "README.md"
-    ],
-    "dependencies": {
-        "@types/ws": "*",
-        "i18next": "*",
-        "isomorphic-ws": "*",
-        "jsesc": "*",
-        "ts-loader": "*",
-        "ws": "*",
-        "yargs": "*"
-    },
-    "peerDependencies": {
-        "@refinio/one.core": "0.3.18"
-    },
-    "devDependencies": {
-        "@babel/core": "*",
-        "@babel/plugin-proposal-class-properties": "*",
-        "@babel/plugin-proposal-nullish-coalescing-operator": "*",
-        "@babel/plugin-proposal-object-rest-spread": "*",
-        "@babel/plugin-proposal-optional-chaining": "*",
-        "@babel/plugin-transform-modules-commonjs": "*",
-        "@babel/plugin-transform-runtime": "*",
-        "@babel/plugin-transform-typescript": "*",
-        "@babel/preset-typescript": "*",
-        "@istanbuljs/nyc-config-typescript": "*",
-        "@microsoft/api-extractor": "*",
-        "@types/babel__core": "*",
-        "@types/chai": "*",
-        "@types/chai-as-promised": "*",
-        "@types/jsesc": "*",
-        "@types/lodash": "*",
-        "@types/mocha": "*",
-        "@types/node": "*",
-        "@types/passport-http": "*",
-        "@types/qrcode": "*",
-        "@types/rimraf": "*",
-        "@types/uuid": "*",
-        "@types/yargs": "*",
-        "@typescript-eslint/eslint-plugin": "*",
-        "@typescript-eslint/parser": "*",
-        "babel-eslint": "*",
-        "babel-loader": "*",
-        "babel-preset-minify": "*",
-        "chai": "*",
-        "chai-as-promised": "*",
-        "eslint": "*",
-        "eslint-config-prettier": "*",
-        "eslint-plugin-import": "*",
-        "eslint-plugin-prettier": "*",
-        "isomorphic-ws": "*",
-        "mocha": "*",
-        "nyc": "*",
-        "prettier": "*",
-        "rimraf": "*",
-        "sinon": "*",
-        "source-map-support": "*",
-        "ts-node": "*",
-        "typedoc": "*",
-        "typescript": "*",
-        "webpack": "*",
-        "webpack-cli": "*"
-    }
-=======
-  "name": "one.models",
-  "version": "10.4.2",
-  "repository": "https://github.com/refinio/one.models",
-  "license": "SEE LICENSE IN LICENSE.md",
-  "private": true,
+  "name": "@refinio/one.models",
+  "version": "10.4.2-filer",
   "publishConfig": {
     "registry": "https://npm.pkg.github.com/"
   },
+  "author": "REFINIO GmbH (https://refinio.net/)",
+  "license": "SEE LICENSE IN LICENSE.md",
+  "repository": {
+    "type": "git",
+    "url": "git+https://github.com/refinio/one.models.git"
+  },
+  "bugs": {
+    "url": "https://github.com/refinio/one.models/issues"
+  },
+  "homepage": "https://github.com/refinio/one.models/",
   "scripts": {
     "build": "node ./build.js",
     "build-plans": "node ./build_plan_modules.js",
@@ -128,13 +29,19 @@
     "start-state-machine": "node lib/tools/StateMachine",
     "bundle": "npx --no-install webpack"
   },
+  "mocha": {
+    "require": [
+      "source-map-support/register"
+    ],
+    "enable-source-maps": true
+  },
   "files": [
-    "src",
-    "plans",
     "lib",
     "test",
-    "build.js",
-    "build_plan_modules.js"
+    "package.json",
+    "package-lock.json",
+    "LICENSE.md",
+    "README.md"
   ],
   "dependencies": {
     "@types/ws": "*",
@@ -187,11 +94,11 @@
     "mocha": "*",
     "nyc": "*",
     "prettier": "*",
+    "source-map-support": "*",
     "ts-node": "*",
     "typedoc": "*",
     "typescript": "*",
     "webpack": "*",
     "webpack-cli": "*"
   }
->>>>>>> 636545bf
 }