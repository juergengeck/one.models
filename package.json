{
  "name": "one.filer",
  "version": "1.0.0-next",
  "main": "index.js",
  "repository": "https://github.com/refinio/one.filer",
  "license": "SEE LICENSE IN LICENSE.md",
  "private": true,
  "scripts": {
    "build": "node ./build.js",
    "start": "node lib/model/index.js",
    "test": "nyc mocha test/**-test.js"
  },
  "dependencies": {
    "i18next": "^19.4.2",
<<<<<<< HEAD
    "one.core": "refinio/one.core",
    "ws": "^7.3.0"
=======
    "one.core": "refinio/one.core"
>>>>>>> fcabaf99
  },
  "devDependencies": {
    "@istanbuljs/nyc-config-typescript": "^1.0.1",
    "@types/chai": "*",
    "@types/lodash": "^4.14.138",
    "@types/mocha": "*",
    "@types/node": "^12.12.47",
    "@types/passport-http": "^0.3.8",
    "@types/qrcode": "^1.3.4",
    "@types/rimraf": "*",
    "@types/uuid": "^3.4.5",
    "@typescript-eslint/eslint-plugin": "*",
    "@typescript-eslint/parser": "*",
    "babel-eslint": "*",
    "babel-loader": "*",
    "babel-preset-minify": "*",
    "chai": "*",
    "eslint": "*",
    "eslint-plugin-import": "*",
    "eslint-plugin-jsdoc": "*",
    "jsdoc": "*",
    "jsdoc-babel": "*",
    "jsdoc-plantuml": "^1.0.1",
    "jsdoc-strip-async-await": "*",
    "mocha": "*",
    "nyc": "^15.0.1",
    "prettier": "*",
    "sinon": "*",
    "ts-node": "^8.10.1",
    "webpack-cli": "*"
  }
}<|MERGE_RESOLUTION|>--- conflicted
+++ resolved
@@ -12,12 +12,7 @@
   },
   "dependencies": {
     "i18next": "^19.4.2",
-<<<<<<< HEAD
-    "one.core": "refinio/one.core",
-    "ws": "^7.3.0"
-=======
     "one.core": "refinio/one.core"
->>>>>>> fcabaf99
   },
   "devDependencies": {
     "@istanbuljs/nyc-config-typescript": "^1.0.1",
